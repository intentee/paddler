--- conflicted
+++ resolved
@@ -6,12 +6,9 @@
 mod llamacpp_instance;
 mod llamacpp_instance_collection;
 mod paddler_world;
-<<<<<<< HEAD
-mod statsd_instance;
-=======
 mod request_builder;
 mod request_headers_to_be_set;
->>>>>>> 852b5624
+mod statsd_instance;
 
 use cucumber::World as _;
 
