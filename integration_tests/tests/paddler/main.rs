--- conflicted
+++ resolved
@@ -12,15 +12,12 @@
 mod paddler_world;
 mod request_builder;
 mod request_headers_to_be_set;
-<<<<<<< HEAD
 mod retry_until_success;
 mod spawn_agent_instance;
+mod statsd_instance;
 mod supervisor_instance;
 mod supervisor_instance_collection;
 mod supervisor_response;
-=======
-mod statsd_instance;
->>>>>>> fe4e5382
 
 use cucumber::World as _;
 
@@ -44,6 +41,6 @@
         })
         .fail_fast()
         .fail_on_skipped()
-        .run_and_exit("tests/features/supervisor")
+        .run_and_exit("tests/features")
         .await;
 }