--- conflicted
+++ resolved
@@ -1,50 +1,25 @@
-<<<<<<< HEAD
-use std::time::SystemTime;
-
 use anyhow::Result;
-use anyhow::anyhow;
 use async_trait::async_trait;
-=======
->>>>>>> fe4e5382
 use cucumber::World;
 use dashmap::DashMap;
 use reqwest::Response;
 
-<<<<<<< HEAD
 use crate::agent_instance_collection::AgentInstanceCollection;
-use crate::balancer_management_client::BalancerManagementClient;
+use crate::balancer_instance::BalancerInstance;
 use crate::cleanable::Cleanable;
-use crate::fleet_management_state::FleetManagementState;
 use crate::llamacpp_instance_collection::LlamaCppInstanceCollection;
 use crate::request_builder::RequestBuilder;
+use crate::statsd_instance::StatsdInstance;
 use crate::supervisor_instance_collection::SupervisorInstanceCollection;
 
 #[derive(Debug, Default, World)]
 pub struct PaddlerWorld {
     pub agents: AgentInstanceCollection,
-    pub balancer: Option<Child>,
-    pub balancer_allowed_cors_hosts: Vec<String>,
-    pub balancer_management_client: BalancerManagementClient,
-    pub buffered_request_timeout: Option<i64>,
-    pub fleet_management_state: Option<FleetManagementState>,
-    pub last_balancer_state_update: Option<SystemTime>,
-=======
-use crate::agents_collection::AgentsCollection;
-use crate::balancer_instance::BalancerInstance;
-use crate::llamacpp_instance_collection::LlamaCppInstanceCollection;
-use crate::request_builder::RequestBuilder;
-use crate::statsd_instance::StatsdInstance;
-
-#[derive(Debug, Default, World)]
-pub struct PaddlerWorld {
-    pub agents: AgentsCollection,
     pub balancer: BalancerInstance,
->>>>>>> fe4e5382
     pub llamas: LlamaCppInstanceCollection,
     pub request_builder: RequestBuilder,
     pub responses: DashMap<String, Response>,
-<<<<<<< HEAD
-    pub statsd: Option<Child>,
+    pub statsd: StatsdInstance,
     pub supervisors: SupervisorInstanceCollection,
 }
 
@@ -52,38 +27,13 @@
 impl Cleanable for PaddlerWorld {
     async fn cleanup(&mut self) -> Result<()> {
         self.agents.cleanup().await?;
-        self.balancer_allowed_cors_hosts.clear();
-        self.fleet_management_state = None;
+        self.balancer.cleanup().await?;
         self.llamas.cleanup().await?;
         self.request_builder.cleanup().await?;
         self.responses.clear();
+        self.statsd.cleanup().await?;
         self.supervisors.cleanup().await?;
 
-        if let Some(mut balancer) = self.balancer.take()
-            && let Err(err) = balancer.kill().await
-        {
-            return Err(anyhow!("Failed to kill balancer: {err}"));
-        }
-
-        if let Some(mut statsd) = self.statsd.take()
-            && let Err(err) = statsd.kill().await
-        {
-            return Err(anyhow!("Failed to kill statsd: {err}"));
-        }
-
         Ok(())
-=======
-    pub statsd: StatsdInstance,
-}
-
-impl PaddlerWorld {
-    pub async fn cleanup(&mut self) {
-        self.agents.cleanup().await;
-        self.balancer.cleanup().await;
-        self.llamas.cleanup().await;
-        self.request_builder.cleanup();
-        self.responses.clear();
-        self.statsd.cleanup().await;
->>>>>>> fe4e5382
     }
 }