--- conflicted
+++ resolved
@@ -28,13 +28,8 @@
             .arg(format!(
                 "--local-llamacpp-addr=127.0.0.1:{local_llamacpp_port}"
             ))
-<<<<<<< HEAD
             .arg(format!("--management-addr=127.0.0.1:{BALANCER_PORT}"))
-            .arg("--monitoring-interval=1")
-=======
-            .arg("--management-addr=127.0.0.1:8095")
             .arg("--monitoring-interval=500")
->>>>>>> 8d776bb1
             .stdout(Stdio::null())
             .stderr(Stdio::null())
             .spawn()?,
