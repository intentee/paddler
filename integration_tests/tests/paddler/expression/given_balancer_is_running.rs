use std::process::Stdio;

use anyhow::Result;
use anyhow::anyhow;
use cucumber::given;
use tokio::process::Command;

use crate::BALANCER_PORT;
use crate::REVERSE_PROXY_PORT;
use crate::paddler_world::PaddlerWorld;

#[given("balancer is running")]
pub async fn given_balancer_is_running(world: &mut PaddlerWorld) -> Result<()> {
    if world.balancer.is_some() {
        return Err(anyhow!("Balancer is already running"));
    }

    let mut command = Command::new("../target/debug/paddler");

    command
        .arg("balancer")
        .arg(format!(
            "--buffered-request-timeout={}",
            world.buffered_request_timeout.unwrap_or(3000)
        ))
        .arg(format!("--management-addr=127.0.0.1:{BALANCER_PORT}"))
        .arg(format!(
            "--max-buffered-requests={}",
            world.max_buffered_requests.unwrap_or(32)
        ))
<<<<<<< HEAD
        .arg(format!("--reverseproxy-addr=127.0.1:{REVERSE_PROXY_PORT}"));
=======
        .arg("--reverseproxy-addr=127.0.1:8096")
        .arg("--statsd-addr=localhost:9125")
        .arg("--statsd-reporting-interval=500");
>>>>>>> 8d776bb1

    for allowed_host in world.balancer_allowed_cors_hosts.iter() {
        command.arg(format!("--management-cors-allowed-host={allowed_host}"));
    }

    world.balancer_allowed_cors_hosts.clear();

    let child = command
        .stdout(Stdio::null())
        .stderr(Stdio::null())
        .spawn()?;

    world.balancer = Some(child);

    Ok(())
}<|MERGE_RESOLUTION|>--- conflicted
+++ resolved
@@ -28,13 +28,9 @@
             "--max-buffered-requests={}",
             world.max_buffered_requests.unwrap_or(32)
         ))
-<<<<<<< HEAD
-        .arg(format!("--reverseproxy-addr=127.0.1:{REVERSE_PROXY_PORT}"));
-=======
-        .arg("--reverseproxy-addr=127.0.1:8096")
+        .arg(format!("--reverseproxy-addr=127.0.1:{REVERSE_PROXY_PORT}"))
         .arg("--statsd-addr=localhost:9125")
-        .arg("--statsd-reporting-interval=500");
->>>>>>> 8d776bb1
+        .arg("--statsd-reporting-interval=1");
 
     for allowed_host in world.balancer_allowed_cors_hosts.iter() {
         command.arg(format!("--management-cors-allowed-host={allowed_host}"));
