--- conflicted
+++ resolved
@@ -1,6 +1,7 @@
 use std::process::Stdio;
 
 use anyhow::Result;
+use anyhow::anyhow;
 use cucumber::given;
 use tokio::process::Command;
 
@@ -11,7 +12,7 @@
 #[given("balancer is running")]
 pub async fn given_balancer_is_running(world: &mut PaddlerWorld) -> Result<()> {
     if world.balancer.child.is_some() {
-        return Err(anyhow::anyhow!("Balancer is already running"));
+        return Err(anyhow!("Balancer is already running"));
     }
 
     let mut command = Command::new("../target/debug/paddler");
@@ -29,22 +30,18 @@
         ))
         .arg(format!("--reverseproxy-addr=127.0.1:{REVERSE_PROXY_PORT}"))
         .arg("--statsd-addr=localhost:9125")
-<<<<<<< HEAD
-        .arg("--statsd-reporting-interval=1");
+        .arg(format!(
+            "--statsd-reporting-interval={}",
+            world.balancer.statsd_reporting_interval.unwrap_or(500)
+        ));
 
-    if let Some(fleet_management_state) = &world.fleet_management_state {
+    if let Some(fleet_management_state) = &world.balancer.fleet_management_state {
         command.arg(format!(
             "--fleet-management-database=file://{}",
             fleet_management_state.fleet_database_file.path().display()
         ));
         command.arg("--fleet-management-enable");
     }
-=======
-        .arg(format!(
-            "--statsd-reporting-interval={}",
-            world.balancer.statsd_reporting_interval.unwrap_or(500)
-        ));
->>>>>>> fe4e5382
 
     for allowed_host in world.balancer.allowed_cors_hosts.iter() {
         command.arg(format!("--management-cors-allowed-host={allowed_host}"));
