--- conflicted
+++ resolved
@@ -16,13 +16,6 @@
             | agent   | is_connect_error |
             | agent-1 | false            |
             | agent-2 | false            |
-<<<<<<< HEAD
-        When llama.cpp server "llama-1" stops running
-        Then balancer state is:
-            | agent   | is_connect_error |
-            | agent-1 | true             |
-            | agent-2 | false            |
-=======
             | agent-3 | false            |
         When llama.cpp server "llama-1" stops running
         Then next balancer state is:
@@ -35,5 +28,4 @@
             | agent   | is_connect_error |
             | agent-1 | true             |
             | agent-2 | false            |
-            | agent-3 | true             |
->>>>>>> 4e5a40cb
+            | agent-3 | true             |