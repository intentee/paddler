--- conflicted
+++ resolved
@@ -53,7 +53,6 @@
             .filter(|slot| slot.is_processing)
             .count();
 
-<<<<<<< HEAD
         let model: Option<String> = if self.check_model {
             match self.llamacpp_client.get_model().await {
                 Ok(model) => model,
@@ -63,21 +62,6 @@
             Some("".to_string())
         };
 
-        StatusUpdate::new(
-            self.name.to_owned(),
-            slots_response.error,
-            slots_response.is_connect_error,
-            slots_response.is_decode_error,
-            slots_response.is_deserialize_error,
-            slots_response.is_request_error,
-            slots_response.is_unexpected_response_status,
-            self.external_llamacpp_addr.to_owned(),
-            slots_response.is_authorized,
-            slots_response.is_slot_endpoint_enabled,
-            slots_response.slots,
-            model,
-        )
-=======
         StatusUpdate {
             agent_name: self.name.to_owned(),
             error: slots_response.error,
@@ -91,8 +75,8 @@
             is_unexpected_response_status: slots_response.is_unexpected_response_status,
             slots_idle: slots_response.slots.len() - slots_processing,
             slots_processing,
+            model,
         }
->>>>>>> f7727e1d
     }
 
     async fn report_status(&self, status: StatusUpdate) -> Result<usize> {
