use async_trait::async_trait;
use bytes::Bytes;
use log::error;
use pingora::{
    http::RequestHeader,
    proxy::{ProxyHttp, Session},
    upstreams::peer::HttpPeer,
    Error, ErrorSource, Result,
};
use std::{
    sync::{
        atomic::{AtomicUsize, Ordering},
        Arc,
    },
    time::Duration,
};

use crate::balancer::request_context::RequestContext;
use crate::balancer::upstream_peer_pool::UpstreamPeerPool;

pub struct ProxyService {
    rewrite_host_header: bool,
    slots_endpoint_enable: bool,
    upstream_peer_pool: Arc<UpstreamPeerPool>,
}

impl ProxyService {
    pub fn new(
        rewrite_host_header: bool,
        slots_endpoint_enable: bool,
        upstream_peer_pool: Arc<UpstreamPeerPool>,
    ) -> Self {
        Self {
            rewrite_host_header,
            slots_endpoint_enable,
            upstream_peer_pool,
        }
    }
<<<<<<< HEAD

    #[inline]
    fn release_slot(&self, ctx: &mut LlamaCppContext) -> PaddlerResult<()> {
        if let Some(peer) = &ctx.selected_peer {
            if !self
                .upstream_peer_pool
                .release_slot(&peer.agent_id, peer.last_update)?
            {
                log::warn!(
                    "Failed to release slot for peer {} (Agent ID: {})",
                    peer.external_llamacpp_addr,
                    peer.agent_id
                );
            }
            ctx.slot_taken = false;
        }

        Ok(())
    }

    #[inline]
    fn use_best_peer_and_take_slot(
        &self,
        ctx: &mut LlamaCppContext,
    ) -> PaddlerResult<Option<UpstreamPeer>> {
        Ok(
            if let Some(peer) = self.upstream_peer_pool.with_agents_write(|agents| {
                for peer in agents.iter_mut() {
                    if peer.is_usable() {
                        peer.take_slot();

                        return Ok(Some(peer.clone()));
                    }
                }

                Ok(None)
            })? {
                self.upstream_peer_pool.restore_integrity()?;

                ctx.slot_taken = true;

                Some(peer)
            } else {
                None
            },
        )
    }
=======
>>>>>>> c1d08905
}

#[async_trait]
impl ProxyHttp for ProxyService {
    type CTX = RequestContext;

    fn new_ctx(&self) -> Self::CTX {
        RequestContext {
            selected_peer: None,
            slot_taken: false,
            upstream_peer_pool: self.upstream_peer_pool.clone(),
            uses_slots: false,
        }
    }

<<<<<<< HEAD
=======
    async fn connected_to_upstream(
        &self,
        _session: &mut Session,
        _reused: bool,
        _peer: &HttpPeer,
        #[cfg(unix)] _fd: std::os::unix::io::RawFd,
        #[cfg(windows)] _sock: std::os::windows::io::RawSocket,
        _digest: Option<&Digest>,
        ctx: &mut Self::CTX,
    ) -> Result<()> {
        if ctx.uses_slots && !ctx.slot_taken {
            if let Err(e) = ctx.take_slot() {
                error!("Failed to take slot: {}", e);

                return Err(Error::new(pingora::InternalError));
            }
        }

        Ok(())
    }

>>>>>>> c1d08905
    fn error_while_proxy(
        &self,
        peer: &HttpPeer,
        session: &mut Session,
        e: Box<Error>,
        ctx: &mut Self::CTX,
        client_reused: bool,
    ) -> Box<Error> {
        error!("Error while proxying: {}", e);
        if ctx.slot_taken {
            if let Err(err) = ctx.release_slot() {
                error!("Failed to release slot: {}", err);

                return Error::new(pingora::InternalError);
            }
        }

        let mut e = e.more_context(format!("Peer: {}", peer));

        // only reused client connections where retry buffer is not truncated
        e.retry
            .decide_reuse(client_reused && !session.as_ref().retry_buffer_truncated());

        e
    }

    fn fail_to_connect(
        &self,
        _session: &mut Session,
        _peer: &HttpPeer,
        ctx: &mut Self::CTX,
        mut connection_err: Box<Error>,
    ) -> Box<Error> {
        error!("Failed to connect: {}", connection_err);

        if let Some(peer) = &ctx.selected_peer {
            match self.upstream_peer_pool.quarantine_peer(&peer.agent_id) {
                Ok(true) => {
                    if let Err(err) = self.upstream_peer_pool.restore_integrity() {
                        error!("Failed to restore integrity: {}", err);

                        return Error::new(pingora::InternalError);
                    }

                    // ask server to retry, but try a different best peer
                    ctx.selected_peer = None;
                    connection_err.set_retry(true);
                }
                Ok(false) => {
                    // no need to quarantine for some reason
                }
                Err(err) => {
                    error!("Failed to quarantine peer: {}", err);

                    return Error::new(pingora::InternalError);
                }
            }
        }

        connection_err
    }

    async fn request_filter(&self, session: &mut Session, ctx: &mut Self::CTX) -> Result<bool> {
        ctx.uses_slots = match session.req_header().uri.path() {
            "/slots" => {
                if !self.slots_endpoint_enable {
                    return Err(Error::create(
                        pingora::Custom("Slots endpoint is disabled"),
                        ErrorSource::Downstream,
                        None,
                        None,
                    ));
                }

                false
            }
            "/chat/completions" => true,
            "/completion" => true,
            "/v1/chat/completions" => true,
            _ => false,
        };

        Ok(false)
    }

    fn response_body_filter(
        &self,
        _session: &mut Session,
        _body: &mut Option<Bytes>,
        end_of_stream: bool,
        ctx: &mut Self::CTX,
    ) -> Result<Option<Duration>>
    where
        Self::CTX: Send + Sync,
    {
        if ctx.slot_taken && end_of_stream {
            if let Err(err) = ctx.release_slot() {
                error!("Failed to release slot: {}", err);

                return Err(Error::new(pingora::InternalError));
            }
        }

        Ok(None)
    }

    async fn upstream_peer(
        &self,
        session: &mut Session,
        ctx: &mut Self::CTX,
    ) -> Result<Box<HttpPeer>> {
<<<<<<< HEAD
        // TODO: Make this customizable.
        const TIMEOUT_SECS: u64 = 30;

        let Some(_req_guard) =
            RequestBufferGuard::increment(&self.upstream_peer_pool.request_buffer_length)
        else {
            session
                .respond_error(pingora::http::StatusCode::TOO_MANY_REQUESTS.as_u16())
                .await?;

            return Err(Error::create(
                pingora::ErrorType::ConnectRefused,
                ErrorSource::Internal,
                None,
                None,
            ));
        };

        let selected_peer = match ctx.selected_peer.clone() {
            Some(p) => p,
            None => {
                tokio::select! {
                    result = async {
                        loop {
                            let result_option_peer = if ctx.uses_slots && !ctx.slot_taken {
                                self.use_best_peer_and_take_slot(ctx)
                            } else {
                                self.upstream_peer_pool.use_best_peer()
                            };

                            match result_option_peer {
                                Ok(Some(peer)) => return Ok(peer),
                                Err(e) => {
                                    error!("Failed to get best peer: {}", e);

                                    return Err(Error::new(pingora::InternalError));
                                }
                                // To avoid wasting CPU cycles, we don't immediately retry to
                                // `use_best_peer*` and wait for a notification from code that's
                                // executed when a slot may become available (e.g., the
                                // `/status_update/{agent_id}` endpoint).
                                Ok(None) => self.upstream_peer_pool.notifier.notified().await,
                            }
                        }
                    } => {
                        result?
                    }
                    _ = tokio::time::sleep(std::time::Duration::from_secs(TIMEOUT_SECS)) => {
                        session
                            .respond_error(pingora::http::StatusCode::GATEWAY_TIMEOUT.as_u16())
                            .await?;

                        return Err(Error::create(
                            pingora::ErrorType::ConnectTimedout,
                            ErrorSource::Internal,
                            None,
                            None,
                        ));
                    }
                }
            }
        };

        Ok(Box::new(HttpPeer::new(
            selected_peer.external_llamacpp_addr,
            false,
            "".to_string(),
        )))
=======
        ctx.select_upstream_peer()
>>>>>>> c1d08905
    }

    async fn upstream_request_filter(
        &self,
        _session: &mut Session,
        upstream_request: &mut RequestHeader,
        ctx: &mut Self::CTX,
    ) -> Result<()> {
        if self.rewrite_host_header {
            if let Some(peer) = &ctx.selected_peer {
                upstream_request
                    .insert_header("Host".to_string(), peer.external_llamacpp_addr.to_string())?;
            }
        }

        Ok(())
    }
<<<<<<< HEAD
}

struct RequestBufferGuard<'a>(&'a AtomicUsize);

impl<'a> RequestBufferGuard<'a> {
    fn increment(length: &'a AtomicUsize) -> Option<Self> {
        // TODO: Make this customizable.
        const REQUEST_BUFFER_CAP: usize = 32;

        if length.load(Ordering::Relaxed) >= REQUEST_BUFFER_CAP {
            None
        } else {
            length.fetch_add(1, Ordering::Relaxed);

            Some(Self(length))
        }
    }
}

impl Drop for RequestBufferGuard<'_> {
    fn drop(&mut self) {
        self.0.fetch_sub(1, Ordering::Relaxed);
    }
}

#[cfg(test)]
mod tests {
    use super::*;
    use std::net::{IpAddr, Ipv4Addr, SocketAddr};
    use std::sync::Arc;

    fn create_test_context() -> LlamaCppContext {
        LlamaCppContext {
            slot_taken: false,
            selected_peer: Some(UpstreamPeer::new(
                "test_agent".to_string(),
                Some("test_name".to_string()),
                None,
                SocketAddr::new(IpAddr::V4(Ipv4Addr::new(127, 0, 0, 1)), 8080),
                Some(true),
                Some(true),
                5, // 5 idle slots
                0, // 0 processing slots
            )),
            uses_slots: true,
        }
    }

    #[test]
    fn test_take_slot_success() {
        let pool = Arc::new(UpstreamPeerPool::new());
        let service = ProxyService::new(true, true, pool.clone());
        let mut ctx = create_test_context();

        // Add peer to pool
        pool.with_agents_write(|agents| {
            agents.push(ctx.selected_peer.as_ref().unwrap().clone());
            Ok(())
        })
        .unwrap();

        assert!(service.use_best_peer_and_take_slot(&mut ctx).is_ok());
        assert!(ctx.slot_taken);

        // Verify slot was taken
        pool.with_agents_read(|agents| {
            let peer = agents.iter().find(|p| p.agent_id == "test_agent").unwrap();
            assert_eq!(peer.slots_idle, 4);
            assert_eq!(peer.slots_processing, 1);
            Ok(())
        })
        .unwrap();
    }

    // #[test]
    // fn test_take_slot_failure_and_retry() {
    //     let pool = Arc::new(UpstreamPeerPool::new());
    //     let service = ProxyService::new(true, true, pool.clone());
    //     let mut ctx = create_test_context();

    //     // Add peer with no slots
    //     pool.with_agents_write(|agents| {
    //         let mut peer = ctx.selected_peer.as_ref().unwrap().clone();
    //         peer.slots_idle = 0;
    //         agents.push(peer);
    //         Ok(())
    //     })
    //     .unwrap();

    //     // Add another peer with slots
    //     pool.with_agents_write(|agents| {
    //         agents.push(UpstreamPeer::new(
    //             "test_agent2".to_string(),
    //             Some("test_name2".to_string()),
    //             None,
    //             SocketAddr::new(IpAddr::V4(Ipv4Addr::new(127, 0, 0, 1)), 8081),
    //             Some(true),
    //             Some(true),
    //             5, // 5 idle slots
    //             0, // 0 processing slots
    //         ));
    //         Ok(())
    //     })
    //     .unwrap();

    //     assert!(service.take_slot(&mut ctx).is_ok());
    //     assert!(ctx.slot_taken);
    //     assert_eq!(ctx.selected_peer.as_ref().unwrap().agent_id, "test_agent2");
    // }

    #[test]
    fn test_release_slot_success() {
        let pool = Arc::new(UpstreamPeerPool::new());
        let service = ProxyService::new(true, true, pool.clone());
        let mut ctx = create_test_context();
        ctx.slot_taken = true;

        // Add peer with processing slot
        pool.with_agents_write(|agents| {
            let mut peer = ctx.selected_peer.as_ref().unwrap().clone();
            peer.slots_idle = 4;
            peer.slots_processing = 1;
            agents.push(peer);
            Ok(())
        })
        .unwrap();

        assert!(service.release_slot(&mut ctx).is_ok());
        assert!(!ctx.slot_taken);

        // Verify slot was released
        pool.with_agents_read(|agents| {
            let peer = agents.iter().find(|p| p.agent_id == "test_agent").unwrap();
            assert_eq!(peer.slots_idle, 5);
            assert_eq!(peer.slots_processing, 0);
            Ok(())
        })
        .unwrap();
    }

    #[test]
    fn test_release_slot_failure() {
        let pool = Arc::new(UpstreamPeerPool::new());
        let service = ProxyService::new(true, true, pool.clone());
        let mut ctx = create_test_context();
        ctx.slot_taken = true;

        // Add peer with no processing slots
        pool.with_agents_write(|agents| {
            let mut peer = ctx.selected_peer.as_ref().unwrap().clone();
            peer.slots_idle = 5;
            peer.slots_processing = 0;
            agents.push(peer);
            Ok(())
        })
        .unwrap();

        assert!(service.release_slot(&mut ctx).is_ok());
        assert!(!ctx.slot_taken);

        // Verify state is unchanged
        pool.with_agents_read(|agents| {
            let peer = agents.iter().find(|p| p.agent_id == "test_agent").unwrap();
            assert_eq!(peer.slots_idle, 5);
            assert_eq!(peer.slots_processing, 0);
            Ok(())
        })
        .unwrap();
    }
=======
>>>>>>> c1d08905
}<|MERGE_RESOLUTION|>--- conflicted
+++ resolved
@@ -3,6 +3,7 @@
 use log::error;
 use pingora::{
     http::RequestHeader,
+    protocols::Digest,
     proxy::{ProxyHttp, Session},
     upstreams::peer::HttpPeer,
     Error, ErrorSource, Result,
@@ -36,56 +37,6 @@
             upstream_peer_pool,
         }
     }
-<<<<<<< HEAD
-
-    #[inline]
-    fn release_slot(&self, ctx: &mut LlamaCppContext) -> PaddlerResult<()> {
-        if let Some(peer) = &ctx.selected_peer {
-            if !self
-                .upstream_peer_pool
-                .release_slot(&peer.agent_id, peer.last_update)?
-            {
-                log::warn!(
-                    "Failed to release slot for peer {} (Agent ID: {})",
-                    peer.external_llamacpp_addr,
-                    peer.agent_id
-                );
-            }
-            ctx.slot_taken = false;
-        }
-
-        Ok(())
-    }
-
-    #[inline]
-    fn use_best_peer_and_take_slot(
-        &self,
-        ctx: &mut LlamaCppContext,
-    ) -> PaddlerResult<Option<UpstreamPeer>> {
-        Ok(
-            if let Some(peer) = self.upstream_peer_pool.with_agents_write(|agents| {
-                for peer in agents.iter_mut() {
-                    if peer.is_usable() {
-                        peer.take_slot();
-
-                        return Ok(Some(peer.clone()));
-                    }
-                }
-
-                Ok(None)
-            })? {
-                self.upstream_peer_pool.restore_integrity()?;
-
-                ctx.slot_taken = true;
-
-                Some(peer)
-            } else {
-                None
-            },
-        )
-    }
-=======
->>>>>>> c1d08905
 }
 
 #[async_trait]
@@ -101,30 +52,6 @@
         }
     }
 
-<<<<<<< HEAD
-=======
-    async fn connected_to_upstream(
-        &self,
-        _session: &mut Session,
-        _reused: bool,
-        _peer: &HttpPeer,
-        #[cfg(unix)] _fd: std::os::unix::io::RawFd,
-        #[cfg(windows)] _sock: std::os::windows::io::RawSocket,
-        _digest: Option<&Digest>,
-        ctx: &mut Self::CTX,
-    ) -> Result<()> {
-        if ctx.uses_slots && !ctx.slot_taken {
-            if let Err(e) = ctx.take_slot() {
-                error!("Failed to take slot: {}", e);
-
-                return Err(Error::new(pingora::InternalError));
-            }
-        }
-
-        Ok(())
-    }
-
->>>>>>> c1d08905
     fn error_while_proxy(
         &self,
         peer: &HttpPeer,
@@ -236,7 +163,6 @@
         session: &mut Session,
         ctx: &mut Self::CTX,
     ) -> Result<Box<HttpPeer>> {
-<<<<<<< HEAD
         // TODO: Make this customizable.
         const TIMEOUT_SECS: u64 = 30;
 
@@ -255,59 +181,39 @@
             ));
         };
 
-        let selected_peer = match ctx.selected_peer.clone() {
-            Some(p) => p,
-            None => {
-                tokio::select! {
-                    result = async {
-                        loop {
-                            let result_option_peer = if ctx.uses_slots && !ctx.slot_taken {
-                                self.use_best_peer_and_take_slot(ctx)
-                            } else {
-                                self.upstream_peer_pool.use_best_peer()
-                            };
-
-                            match result_option_peer {
-                                Ok(Some(peer)) => return Ok(peer),
-                                Err(e) => {
-                                    error!("Failed to get best peer: {}", e);
-
-                                    return Err(Error::new(pingora::InternalError));
-                                }
-                                // To avoid wasting CPU cycles, we don't immediately retry to
-                                // `use_best_peer*` and wait for a notification from code that's
-                                // executed when a slot may become available (e.g., the
-                                // `/status_update/{agent_id}` endpoint).
-                                Ok(None) => self.upstream_peer_pool.notifier.notified().await,
-                            }
-                        }
-                    } => {
-                        result?
+        let peer = tokio::select! {
+            result = async {
+                loop {
+                    ctx.select_upstream_peer()?;
+
+                    if let Some(peer) = ctx.selected_peer.clone() {
+                        return Ok::<_, Box<Error>>(peer)
+                    } else {
+                        // To avoid wasting CPU cycles, we don't immediately retry to
+                        // `select_upstream_peer` and wait for a notification from code that's
+                        // executed when a slot may become available (e.g., the
+                        // `/status_update/{agent_id}` endpoint).
+                        self.upstream_peer_pool.notifier.notified().await
                     }
-                    _ = tokio::time::sleep(std::time::Duration::from_secs(TIMEOUT_SECS)) => {
-                        session
-                            .respond_error(pingora::http::StatusCode::GATEWAY_TIMEOUT.as_u16())
-                            .await?;
-
-                        return Err(Error::create(
-                            pingora::ErrorType::ConnectTimedout,
-                            ErrorSource::Internal,
-                            None,
-                            None,
-                        ));
-                    }
-                }
+                }
+            } => {
+                result?
+            }
+            _ = tokio::time::sleep(std::time::Duration::from_secs(TIMEOUT_SECS)) => {
+                session
+                    .respond_error(pingora::http::StatusCode::GATEWAY_TIMEOUT.as_u16())
+                    .await?;
+
+                return Err(Error::create(
+                    pingora::ErrorType::ConnectTimedout,
+                    ErrorSource::Internal,
+                    None,
+                    None,
+                ));
             }
         };
 
-        Ok(Box::new(HttpPeer::new(
-            selected_peer.external_llamacpp_addr,
-            false,
-            "".to_string(),
-        )))
-=======
-        ctx.select_upstream_peer()
->>>>>>> c1d08905
+        Ok(HttpPeer::new(peer.external_llamacpp_addr, false, "".into()).into())
     }
 
     async fn upstream_request_filter(
@@ -325,7 +231,6 @@
 
         Ok(())
     }
-<<<<<<< HEAD
 }
 
 struct RequestBufferGuard<'a>(&'a AtomicUsize);
@@ -349,152 +254,4 @@
     fn drop(&mut self) {
         self.0.fetch_sub(1, Ordering::Relaxed);
     }
-}
-
-#[cfg(test)]
-mod tests {
-    use super::*;
-    use std::net::{IpAddr, Ipv4Addr, SocketAddr};
-    use std::sync::Arc;
-
-    fn create_test_context() -> LlamaCppContext {
-        LlamaCppContext {
-            slot_taken: false,
-            selected_peer: Some(UpstreamPeer::new(
-                "test_agent".to_string(),
-                Some("test_name".to_string()),
-                None,
-                SocketAddr::new(IpAddr::V4(Ipv4Addr::new(127, 0, 0, 1)), 8080),
-                Some(true),
-                Some(true),
-                5, // 5 idle slots
-                0, // 0 processing slots
-            )),
-            uses_slots: true,
-        }
-    }
-
-    #[test]
-    fn test_take_slot_success() {
-        let pool = Arc::new(UpstreamPeerPool::new());
-        let service = ProxyService::new(true, true, pool.clone());
-        let mut ctx = create_test_context();
-
-        // Add peer to pool
-        pool.with_agents_write(|agents| {
-            agents.push(ctx.selected_peer.as_ref().unwrap().clone());
-            Ok(())
-        })
-        .unwrap();
-
-        assert!(service.use_best_peer_and_take_slot(&mut ctx).is_ok());
-        assert!(ctx.slot_taken);
-
-        // Verify slot was taken
-        pool.with_agents_read(|agents| {
-            let peer = agents.iter().find(|p| p.agent_id == "test_agent").unwrap();
-            assert_eq!(peer.slots_idle, 4);
-            assert_eq!(peer.slots_processing, 1);
-            Ok(())
-        })
-        .unwrap();
-    }
-
-    // #[test]
-    // fn test_take_slot_failure_and_retry() {
-    //     let pool = Arc::new(UpstreamPeerPool::new());
-    //     let service = ProxyService::new(true, true, pool.clone());
-    //     let mut ctx = create_test_context();
-
-    //     // Add peer with no slots
-    //     pool.with_agents_write(|agents| {
-    //         let mut peer = ctx.selected_peer.as_ref().unwrap().clone();
-    //         peer.slots_idle = 0;
-    //         agents.push(peer);
-    //         Ok(())
-    //     })
-    //     .unwrap();
-
-    //     // Add another peer with slots
-    //     pool.with_agents_write(|agents| {
-    //         agents.push(UpstreamPeer::new(
-    //             "test_agent2".to_string(),
-    //             Some("test_name2".to_string()),
-    //             None,
-    //             SocketAddr::new(IpAddr::V4(Ipv4Addr::new(127, 0, 0, 1)), 8081),
-    //             Some(true),
-    //             Some(true),
-    //             5, // 5 idle slots
-    //             0, // 0 processing slots
-    //         ));
-    //         Ok(())
-    //     })
-    //     .unwrap();
-
-    //     assert!(service.take_slot(&mut ctx).is_ok());
-    //     assert!(ctx.slot_taken);
-    //     assert_eq!(ctx.selected_peer.as_ref().unwrap().agent_id, "test_agent2");
-    // }
-
-    #[test]
-    fn test_release_slot_success() {
-        let pool = Arc::new(UpstreamPeerPool::new());
-        let service = ProxyService::new(true, true, pool.clone());
-        let mut ctx = create_test_context();
-        ctx.slot_taken = true;
-
-        // Add peer with processing slot
-        pool.with_agents_write(|agents| {
-            let mut peer = ctx.selected_peer.as_ref().unwrap().clone();
-            peer.slots_idle = 4;
-            peer.slots_processing = 1;
-            agents.push(peer);
-            Ok(())
-        })
-        .unwrap();
-
-        assert!(service.release_slot(&mut ctx).is_ok());
-        assert!(!ctx.slot_taken);
-
-        // Verify slot was released
-        pool.with_agents_read(|agents| {
-            let peer = agents.iter().find(|p| p.agent_id == "test_agent").unwrap();
-            assert_eq!(peer.slots_idle, 5);
-            assert_eq!(peer.slots_processing, 0);
-            Ok(())
-        })
-        .unwrap();
-    }
-
-    #[test]
-    fn test_release_slot_failure() {
-        let pool = Arc::new(UpstreamPeerPool::new());
-        let service = ProxyService::new(true, true, pool.clone());
-        let mut ctx = create_test_context();
-        ctx.slot_taken = true;
-
-        // Add peer with no processing slots
-        pool.with_agents_write(|agents| {
-            let mut peer = ctx.selected_peer.as_ref().unwrap().clone();
-            peer.slots_idle = 5;
-            peer.slots_processing = 0;
-            agents.push(peer);
-            Ok(())
-        })
-        .unwrap();
-
-        assert!(service.release_slot(&mut ctx).is_ok());
-        assert!(!ctx.slot_taken);
-
-        // Verify state is unchanged
-        pool.with_agents_read(|agents| {
-            let peer = agents.iter().find(|p| p.agent_id == "test_agent").unwrap();
-            assert_eq!(peer.slots_idle, 5);
-            assert_eq!(peer.slots_processing, 0);
-            Ok(())
-        })
-        .unwrap();
-    }
-=======
->>>>>>> c1d08905
 }