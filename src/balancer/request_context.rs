use std::sync::Arc;

use log::error;
use pingora::Error;
use pingora::Result;

use crate::balancer::upstream_peer::UpstreamPeer;
use crate::balancer::upstream_peer_pool::UpstreamPeerPool;
use crate::errors::result::Result as PaddlerResult;

pub struct RequestContext {
    pub slot_taken: bool,
    pub selected_peer: Option<UpstreamPeer>,
    pub upstream_peer_pool: Arc<UpstreamPeerPool>,
    pub uses_slots: bool,
    pub requested_model: Option<String>,
}

impl RequestContext {
    pub fn release_slot(&mut self) -> PaddlerResult<()> {
        if let Some(peer) = &self.selected_peer {
            self.upstream_peer_pool
                .release_slot(&peer.agent_id, peer.last_update)?;
            self.upstream_peer_pool.restore_integrity()?;

            self.slot_taken = false;

            Ok(())
        } else {
            Err("There is no peer available to release a slot into".into())
        }
    }

    pub fn use_best_peer_and_take_slot(&mut self) -> PaddlerResult<Option<UpstreamPeer>> {
        Ok(
            if let Some(peer) = self.upstream_peer_pool.with_agents_write(|agents| {
                for peer in agents.iter_mut() {
                    if peer.is_usable() {
                        peer.take_slot()?;

                        return Ok(Some(peer.clone()));
                    }
                }

                Ok(None)
            })? {
                self.upstream_peer_pool.restore_integrity()?;

                self.slot_taken = true;

                Some(peer)
            } else {
                None
            },
        )
    }

<<<<<<< HEAD
    pub fn select_upstream_peer(
        &mut self,
        path: &str,
        slots_endpoint_enable: bool,
    ) -> Result<Box<HttpPeer>> {
        if self.selected_peer.is_none() {
            self.selected_peer = match self.upstream_peer_pool.use_best_peer(self.requested_model.clone()) {
                Ok(peer) => peer,
                Err(err) => {
                    error!("Failed to get best peer: {err}");

                    return Err(Error::new(pingora::InternalError));
                }
            };
        }
=======
    pub fn select_upstream_peer(&mut self) -> Result<()> {
        let result_option_peer = if self.uses_slots && !self.slot_taken {
            self.use_best_peer_and_take_slot()
        } else {
            self.upstream_peer_pool.use_best_peer()
        };
>>>>>>> 3ca1afaf

        self.selected_peer = match result_option_peer {
            Ok(peer) => {
                if peer.is_some() {
                    if let Err(e) = self.upstream_peer_pool.restore_integrity() {
                        error!("Failed to restore integrity: {e}");

                        return Err(Error::new(pingora::InternalError));
                    }
                }

                peer
            }
            Err(e) => {
                error!("Failed to get best peer: {e}");

                return Err(Error::new(pingora::InternalError));
            }
        };

        Ok(())
    }
}

#[cfg(test)]
mod tests {
    use std::sync::Arc;

    use super::*;
    use crate::balancer::test::mock_status_update;

    fn create_test_context(upstream_peer_pool: Arc<UpstreamPeerPool>) -> RequestContext {
        RequestContext {
            slot_taken: false,
            selected_peer: None,
            upstream_peer_pool,
            uses_slots: true,
            requested_model: Some("llama3".to_string()),
        }
    }

    #[test]
    fn test_take_slot_failure_and_retry() -> PaddlerResult<()> {
        let pool = Arc::new(UpstreamPeerPool::new());
        let mut ctx = create_test_context(pool.clone());

        pool.register_status_update("test_agent", mock_status_update("test_agent", 0, 0))?;

        assert!(ctx.use_best_peer_and_take_slot().unwrap().is_none());

        assert!(!ctx.slot_taken);
        assert_eq!(ctx.selected_peer, None);

        Ok(())
    }

    #[test]
    fn test_release_slot_success() -> PaddlerResult<()> {
        let pool = Arc::new(UpstreamPeerPool::new());
        let mut ctx = create_test_context(pool.clone());

        pool.register_status_update("test_agent", mock_status_update("test_agent", 1, 4))?;
        ctx.select_upstream_peer()?;

        assert_eq!(
            ctx.selected_peer
                .as_ref()
                .unwrap()
                .external_llamacpp_addr
                .to_string(),
            "127.0.0.1:8080"
        );

        ctx.use_best_peer_and_take_slot()?;

        assert!(ctx.slot_taken);

        ctx.release_slot()?;

        assert!(!ctx.slot_taken);

        pool.with_agents_read(|agents| {
            let peer = agents.iter().find(|p| p.agent_id == "test_agent").unwrap();
            assert_eq!(peer.slots_idle, 1);
            assert_eq!(peer.slots_processing, 4);
            Ok(())
        })?;

        Ok(())
    }

    #[test]
    fn test_release_slot_failure() -> PaddlerResult<()> {
        let pool = Arc::new(UpstreamPeerPool::new());
        let mut ctx = create_test_context(pool.clone());

        pool.register_status_update("test_agent", mock_status_update("test_agent", 5, 0))?;

        assert!(ctx.release_slot().is_err());

        pool.with_agents_read(|agents| {
            let peer = agents.iter().find(|p| p.agent_id == "test_agent").unwrap();
            assert_eq!(peer.slots_idle, 5);
            assert_eq!(peer.slots_processing, 0);
            Ok(())
        })?;

        Ok(())
    }
}<|MERGE_RESOLUTION|>--- conflicted
+++ resolved
@@ -1,6 +1,7 @@
 use std::sync::Arc;
 
 use log::error;
+use log::info;
 use pingora::Error;
 use pingora::Result;
 
@@ -31,13 +32,17 @@
         }
     }
 
-    pub fn use_best_peer_and_take_slot(&mut self) -> PaddlerResult<Option<UpstreamPeer>> {
+    pub fn use_best_peer_and_take_slot(&mut self, model: Option<String>) -> PaddlerResult<Option<UpstreamPeer>> {
         Ok(
             if let Some(peer) = self.upstream_peer_pool.with_agents_write(|agents| {
+                let model_str = model.as_deref().unwrap_or("");
                 for peer in agents.iter_mut() {
-                    if peer.is_usable() {
+                    let is_usable = peer.is_usable();
+                    let is_usable_for_model = peer.is_usable_for_model(model_str);
+
+                    if is_usable && (model.is_none() || is_usable_for_model) {
+                        info!("Peer {} is usable: {}, usable for model '{}': {}", peer.agent_id, is_usable, model_str, is_usable_for_model);
                         peer.take_slot()?;
-
                         return Ok(Some(peer.clone()));
                     }
                 }
@@ -55,30 +60,12 @@
         )
     }
 
-<<<<<<< HEAD
-    pub fn select_upstream_peer(
-        &mut self,
-        path: &str,
-        slots_endpoint_enable: bool,
-    ) -> Result<Box<HttpPeer>> {
-        if self.selected_peer.is_none() {
-            self.selected_peer = match self.upstream_peer_pool.use_best_peer(self.requested_model.clone()) {
-                Ok(peer) => peer,
-                Err(err) => {
-                    error!("Failed to get best peer: {err}");
-
-                    return Err(Error::new(pingora::InternalError));
-                }
-            };
-        }
-=======
     pub fn select_upstream_peer(&mut self) -> Result<()> {
         let result_option_peer = if self.uses_slots && !self.slot_taken {
-            self.use_best_peer_and_take_slot()
+            self.use_best_peer_and_take_slot(self.requested_model.clone())
         } else {
-            self.upstream_peer_pool.use_best_peer()
+            self.upstream_peer_pool.use_best_peer(self.requested_model.clone())
         };
->>>>>>> 3ca1afaf
 
         self.selected_peer = match result_option_peer {
             Ok(peer) => {
