--- conflicted
+++ resolved
@@ -1,15 +1,8 @@
 use std::sync::Arc;
 
 use log::error;
-<<<<<<< HEAD
-use pingora::{Error, Result};
-use std::sync::Arc;
-=======
-use pingora::upstreams::peer::HttpPeer;
 use pingora::Error;
-use pingora::ErrorSource;
 use pingora::Result;
->>>>>>> 506dfa6e
 
 use crate::balancer::upstream_peer::UpstreamPeer;
 use crate::balancer::upstream_peer_pool::UpstreamPeerPool;
@@ -61,25 +54,12 @@
         )
     }
 
-<<<<<<< HEAD
     pub fn select_upstream_peer(&mut self) -> Result<()> {
         let result_option_peer = if self.uses_slots && !self.slot_taken {
             self.use_best_peer_and_take_slot()
         } else {
             self.upstream_peer_pool.use_best_peer()
         };
-=======
-    pub fn select_upstream_peer(
-        &mut self,
-        path: &str,
-        slots_endpoint_enable: bool,
-    ) -> Result<Box<HttpPeer>> {
-        if self.selected_peer.is_none() {
-            self.selected_peer = match self.upstream_peer_pool.use_best_peer() {
-                Ok(peer) => peer,
-                Err(err) => {
-                    error!("Failed to get best peer: {err}");
->>>>>>> 506dfa6e
 
         self.selected_peer = match result_option_peer {
             Ok(peer) => {
@@ -91,45 +71,12 @@
                     }
                 }
 
-<<<<<<< HEAD
                 peer
             }
             Err(e) => {
-                error!("Failed to get best peer: {}", e);
+                error!("Failed to get best peer: {e}");
 
                 return Err(Error::new(pingora::InternalError));
-=======
-        if self.selected_peer.is_some() {
-            self.uses_slots = match path {
-                "/slots" => {
-                    if !slots_endpoint_enable {
-                        return Err(Error::create(
-                            pingora::Custom("Slots endpoint is disabled"),
-                            ErrorSource::Downstream,
-                            None,
-                            None,
-                        ));
-                    }
-
-                    false
-                }
-                "/chat/completions" => true,
-                "/completion" => true,
-                "/v1/chat/completions" => true,
-                _ => false,
-            };
-        }
-
-        let selected_peer = match self.selected_peer.as_ref() {
-            Some(peer) => peer,
-            None => {
-                return Err(Error::create(
-                    pingora::Custom("No peer available"),
-                    ErrorSource::Upstream,
-                    None,
-                    None,
-                ));
->>>>>>> 506dfa6e
             }
         };
 
@@ -176,13 +123,14 @@
         pool.register_status_update("test_agent", mock_status_update("test_agent", 1, 4))?;
         ctx.select_upstream_peer()?;
 
-<<<<<<< HEAD
-        assert_eq!(ctx.selected_peer.as_ref().unwrap().external_llamacpp_addr.to_string(), "127.0.0.1:8080");
-=======
-        let peer = ctx.select_upstream_peer("/test", false)?;
-
-        assert_eq!(peer.to_string(), "addr: 127.0.0.1:8080, scheme: HTTP,");
->>>>>>> 506dfa6e
+        assert_eq!(
+            ctx.selected_peer
+                .as_ref()
+                .unwrap()
+                .external_llamacpp_addr
+                .to_string(),
+            "127.0.0.1:8080"
+        );
 
         ctx.use_best_peer_and_take_slot()?;
 
