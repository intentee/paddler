use std::sync::Arc;

use log::error;
use log::info;
use pingora::Error;
use pingora::Result;

use crate::balancer::upstream_peer::UpstreamPeer;
use crate::balancer::upstream_peer_pool::UpstreamPeerPool;
use crate::errors::result::Result as PaddlerResult;

pub struct RequestContext {
    pub slot_taken: bool,
    pub selected_peer: Option<UpstreamPeer>,
    pub upstream_peer_pool: Arc<UpstreamPeerPool>,
    pub uses_slots: bool,
    pub requested_model: Option<String>,
}

impl RequestContext {
    pub fn release_slot(&mut self) -> PaddlerResult<()> {
        if let Some(peer) = &self.selected_peer {
            self.upstream_peer_pool
                .release_slot(&peer.agent_id, peer.last_update)?;
            self.upstream_peer_pool.restore_integrity()?;

            self.slot_taken = false;

            Ok(())
        } else {
            Err("There is no peer available to release a slot into".into())
        }
    }

<<<<<<< HEAD
    pub fn use_best_peer_and_take_slot(&mut self, model: Option<String>) -> PaddlerResult<Option<UpstreamPeer>> {
        Ok(
            if let Some(peer) = self.upstream_peer_pool.with_agents_write(|agents| {
                let model_str = model.as_deref().unwrap_or("");
                for peer in agents.iter_mut() {
                    let is_usable = peer.is_usable();
                    let is_usable_for_model = peer.is_usable_for_model(model_str);

                    if is_usable && (model.is_none() || is_usable_for_model) {
                        info!("Peer {} is usable: {}, usable for model '{}': {}", peer.agent_id, is_usable, model_str, is_usable_for_model);
                        peer.take_slot()?;
                        return Ok(Some(peer.clone()));
                    }
=======
    pub fn use_best_peer_and_take_slot(&mut self) -> PaddlerResult<Option<UpstreamPeer>> {
        if let Some(peer) = self.upstream_peer_pool.with_agents_write(|agents| {
            for peer in agents.iter_mut() {
                if peer.is_usable() {
                    peer.take_slot()?;

                    return Ok(Some(peer.clone()));
>>>>>>> f7727e1d
                }
            }

            Ok(None)
        })? {
            self.upstream_peer_pool.restore_integrity()?;

            self.slot_taken = true;

            Ok(Some(peer))
        } else {
            Ok(None)
        }
    }

    pub fn has_peer_supporting_model(&self) -> bool {
        let model_str = self.requested_model.as_deref().unwrap_or("");
        match self.upstream_peer_pool.with_agents_read(|agents| {
            for peer in agents.iter() {
                if peer.is_usable_for_model(model_str) {
                    return Ok(true);
                }
            }
            Ok(false)
        }) {
            Ok(result) => result,
            Err(_) => false, // or handle the error as needed
        }
    }

    pub fn select_upstream_peer(&mut self) -> Result<()> {
        let result_option_peer = if self.uses_slots && !self.slot_taken {
            self.use_best_peer_and_take_slot(self.requested_model.clone())
        } else {
            self.upstream_peer_pool.use_best_peer(self.requested_model.clone())
        };

        self.selected_peer = match result_option_peer {
            Ok(peer) => {
                if peer.is_some() {
                    if let Err(e) = self.upstream_peer_pool.restore_integrity() {
                        error!("Failed to restore integrity: {e}");

                        return Err(Error::new(pingora::InternalError));
                    }
                }

                peer
            }
            Err(e) => {
                error!("Failed to get best peer: {e}");

                return Err(Error::new(pingora::InternalError));
            }
        };

        Ok(())
    }
}

#[cfg(test)]
mod tests {
    use std::sync::Arc;

    use super::*;
    use crate::balancer::test::mock_status_update;

    fn create_test_context(upstream_peer_pool: Arc<UpstreamPeerPool>) -> RequestContext {
        RequestContext {
            slot_taken: false,
            selected_peer: None,
            upstream_peer_pool,
            uses_slots: true,
            requested_model: Some("llama3".to_string()),
        }
    }

    #[test]
    fn test_take_slot_failure_and_retry() -> PaddlerResult<()> {
        let pool = Arc::new(UpstreamPeerPool::new());
        let mut ctx = create_test_context(pool.clone());

        pool.register_status_update("test_agent", mock_status_update("test_agent", 0, 0))?;

        assert!(ctx.use_best_peer_and_take_slot(ctx.requested_model.clone()).unwrap().is_none());

        assert!(!ctx.slot_taken);
        assert_eq!(ctx.selected_peer, None);

        Ok(())
    }

    #[test]
    fn test_release_slot_success() -> PaddlerResult<()> {
        let pool = Arc::new(UpstreamPeerPool::new());
        let mut ctx = create_test_context(pool.clone());

        pool.register_status_update("test_agent", mock_status_update("test_agent_name", 1, 4))?;

        ctx.select_upstream_peer()?;

        let selected_peer = ctx.selected_peer.clone().unwrap();

<<<<<<< HEAD
        ctx.use_best_peer_and_take_slot(ctx.requested_model.clone())?;
=======
        assert_eq!(selected_peer.status.slots_idle, 0);
        assert_eq!(selected_peer.status.slots_processing, 5);
>>>>>>> f7727e1d

        assert!(ctx.slot_taken);

        ctx.release_slot()?;

        assert!(!ctx.slot_taken);

        pool.with_agents_read(|agents| {
            let peer = agents.iter().find(|p| p.agent_id == "test_agent").unwrap();
            assert_eq!(peer.status.slots_idle, 1);
            assert_eq!(peer.status.slots_processing, 4);
            Ok(())
        })?;

        Ok(())
    }

    #[test]
    fn test_release_slot_failure() -> PaddlerResult<()> {
        let pool = Arc::new(UpstreamPeerPool::new());
        let mut ctx = create_test_context(pool.clone());

        pool.register_status_update("test_agent", mock_status_update("test_agent", 5, 0))?;

        assert!(ctx.release_slot().is_err());

        pool.with_agents_read(|agents| {
            let peer = agents.iter().find(|p| p.agent_id == "test_agent").unwrap();
            assert_eq!(peer.status.slots_idle, 5);
            assert_eq!(peer.status.slots_processing, 0);
            Ok(())
        })?;

        Ok(())
    }
}<|MERGE_RESOLUTION|>--- conflicted
+++ resolved
@@ -32,32 +32,19 @@
         }
     }
 
-<<<<<<< HEAD
     pub fn use_best_peer_and_take_slot(&mut self, model: Option<String>) -> PaddlerResult<Option<UpstreamPeer>> {
-        Ok(
-            if let Some(peer) = self.upstream_peer_pool.with_agents_write(|agents| {
-                let model_str = model.as_deref().unwrap_or("");
-                for peer in agents.iter_mut() {
-                    let is_usable = peer.is_usable();
-                    let is_usable_for_model = peer.is_usable_for_model(model_str);
+        if let Some(peer) = self.upstream_peer_pool.with_agents_write(|agents| {
+            let model_str = model.as_deref().unwrap_or("");
+            for peer in agents.iter_mut() {
+                let is_usable = peer.is_usable();
+                let is_usable_for_model = peer.is_usable_for_model(model_str);
 
-                    if is_usable && (model.is_none() || is_usable_for_model) {
-                        info!("Peer {} is usable: {}, usable for model '{}': {}", peer.agent_id, is_usable, model_str, is_usable_for_model);
-                        peer.take_slot()?;
-                        return Ok(Some(peer.clone()));
-                    }
-=======
-    pub fn use_best_peer_and_take_slot(&mut self) -> PaddlerResult<Option<UpstreamPeer>> {
-        if let Some(peer) = self.upstream_peer_pool.with_agents_write(|agents| {
-            for peer in agents.iter_mut() {
-                if peer.is_usable() {
+                if is_usable && (model.is_none() || is_usable_for_model) {
+                    info!("Peer {} is usable: {}, usable for model '{}': {}", peer.agent_id, is_usable, model_str, is_usable_for_model);
                     peer.take_slot()?;
-
                     return Ok(Some(peer.clone()));
->>>>>>> f7727e1d
                 }
             }
-
             Ok(None)
         })? {
             self.upstream_peer_pool.restore_integrity()?;
@@ -158,12 +145,8 @@
 
         let selected_peer = ctx.selected_peer.clone().unwrap();
 
-<<<<<<< HEAD
-        ctx.use_best_peer_and_take_slot(ctx.requested_model.clone())?;
-=======
         assert_eq!(selected_peer.status.slots_idle, 0);
         assert_eq!(selected_peer.status.slots_processing, 5);
->>>>>>> f7727e1d
 
         assert!(ctx.slot_taken);
 
