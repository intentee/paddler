use std::cmp::Eq;
use std::cmp::Ordering;
use std::cmp::PartialEq;
use std::time::SystemTime;

use serde::Deserialize;
use serde::Serialize;

use crate::balancer::status_update::StatusUpdate;
use crate::errors::result::Result;

#[derive(Clone, Debug, Eq, Serialize, Deserialize)]
pub struct UpstreamPeer {
    pub agent_id: String,
<<<<<<< HEAD
    pub agent_name: Option<String>,
    pub model: Option<String>,
    pub error: Option<String>,
    pub external_llamacpp_addr: SocketAddr,
    /// None means undetermined, probably due to an error
    pub is_authorized: Option<bool>,
    pub is_connect_error: Option<bool>,
    pub is_decode_error: Option<bool>,
    pub is_deserialize_error: Option<bool>,
    pub is_request_error: Option<bool>,
    pub is_unexpected_response_status: Option<bool>,
    /// None means undetermined, probably due to an error
    pub is_slots_endpoint_enabled: Option<bool>,
=======
>>>>>>> f7727e1d
    pub last_update: SystemTime,
    pub quarantined_until: Option<SystemTime>,
    pub slots_taken: usize,
    pub slots_taken_since_last_status_update: usize,
    pub status: StatusUpdate,
}

impl UpstreamPeer {
<<<<<<< HEAD
    #[allow(clippy::too_many_arguments)]
    pub fn new(
        agent_id: String,
        agent_name: Option<String>,
        error: Option<String>,
        is_connect_error: Option<bool>,
        is_decode_error: Option<bool>,
        is_deserialize_error: Option<bool>,
        is_request_error: Option<bool>,
        is_unexpected_response_status: Option<bool>,
        external_llamacpp_addr: SocketAddr,
        is_authorized: Option<bool>,
        is_slots_endpoint_enabled: Option<bool>,
        slots_idle: usize,
        slots_processing: usize,
        model: Option<String>,
    ) -> Self {
        UpstreamPeer {
=======
    pub fn new_from_status_update(agent_id: String, status: StatusUpdate) -> Self {
        Self {
>>>>>>> f7727e1d
            agent_id,
            last_update: SystemTime::now(),
            quarantined_until: None,
            slots_taken: 0,
            slots_taken_since_last_status_update: 0,
<<<<<<< HEAD
            model,
        }
    }

    pub fn new_from_status_update(agent_id: String, status_update: StatusUpdate) -> Self {
        Self::new(
            agent_id,
            status_update.agent_name.to_owned(),
            status_update.error.to_owned(),
            status_update.is_unexpected_response_status,
            status_update.is_connect_error,
            status_update.is_decode_error,
            status_update.is_deserialize_error,
            status_update.is_request_error,
            status_update.external_llamacpp_addr,
            status_update.is_authorized,
            status_update.is_slots_endpoint_enabled,
            status_update.idle_slots_count,
            status_update.processing_slots_count,
            status_update.model,
        )
    }

=======
            status,
        }
    }

>>>>>>> f7727e1d
    pub fn is_usable(&self) -> bool {
        !self.status.has_issues() && self.status.slots_idle > 0 && self.quarantined_until.is_none()
    }

    pub fn is_usable_for_model(&self, requested_model: &str) -> bool {
        self.is_usable() && (requested_model.is_empty() || self.model.as_deref() == Some(requested_model))
    }

    pub fn release_slot(&mut self) -> Result<()> {
        if self.slots_taken < 1 {
            return Err("Cannot release a slot when there are no taken slots".into());
        }

        self.last_update = SystemTime::now();
        self.slots_taken -= 1;

        if self.slots_taken_since_last_status_update > 0 {
            self.slots_taken_since_last_status_update -= 1;
            self.status.slots_idle += 1;
            self.status.slots_processing -= 1;
        }

        Ok(())
    }

    pub fn update_status(&mut self, status_update: StatusUpdate) {
        self.last_update = SystemTime::now();
        self.quarantined_until = None;
        self.slots_taken_since_last_status_update = 0;
        self.status = status_update;
    }

    pub fn take_slot(&mut self) -> Result<()> {
        if self.status.slots_idle < 1 {
            return Err("Cannot take a slot when there are no idle slots".into());
        }

        self.last_update = SystemTime::now();
        self.slots_taken_since_last_status_update += 1;
        self.slots_taken += 1;
        self.status.slots_idle -= 1;
        self.status.slots_processing += 1;

        Ok(())
    }
}

impl Ord for UpstreamPeer {
    fn cmp(&self, other: &Self) -> Ordering {
        other
            .is_usable()
            .cmp(&self.is_usable())
            .then_with(|| self.status.cmp(&other.status))
    }
}

impl PartialEq for UpstreamPeer {
    fn eq(&self, other: &Self) -> bool {
        self.agent_id == other.agent_id
    }
}

impl PartialOrd for UpstreamPeer {
    fn partial_cmp(&self, other: &Self) -> Option<Ordering> {
        Some(self.cmp(other))
    }
}

#[cfg(test)]
mod tests {
    use std::net::IpAddr;
    use std::net::Ipv4Addr;
    use std::net::SocketAddr;

    use super::*;
    use crate::llamacpp::slot::Slot;

    fn create_test_peer() -> UpstreamPeer {
        UpstreamPeer {
            agent_id: "test_agent".to_string(),
<<<<<<< HEAD
            agent_name: Some("test_name".to_string()),
            model: Some("llama3".to_string()),
            error: None,
            external_llamacpp_addr: SocketAddr::new(IpAddr::V4(Ipv4Addr::new(127, 0, 0, 1)), 8080),
            is_authorized: Some(true),
            is_connect_error: None,
            is_decode_error: None,
            is_deserialize_error: None,
            is_request_error: None,
            is_unexpected_response_status: None,
            is_slots_endpoint_enabled: Some(true),
=======
>>>>>>> f7727e1d
            last_update: SystemTime::now(),
            quarantined_until: None,
            slots_taken: 0,
            slots_taken_since_last_status_update: 0,
            status: StatusUpdate {
                agent_name: Some("test_name".to_string()),
                error: None,
                external_llamacpp_addr: SocketAddr::new(
                    IpAddr::V4(Ipv4Addr::new(127, 0, 0, 1)),
                    8080,
                ),
                is_authorized: Some(true),
                is_connect_error: None,
                is_decode_error: None,
                is_deserialize_error: None,
                is_request_error: None,
                is_slots_endpoint_enabled: Some(true),
                is_unexpected_response_status: None,
                slots_idle: 5,
                slots_processing: 0,
            },
        }
    }

    #[test]
    fn test_take_release_slot() -> Result<()> {
        let mut peer = create_test_peer();

        assert_eq!(peer.status.slots_idle, 5);
        assert_eq!(peer.status.slots_processing, 0);

        peer.take_slot()?;

        assert_eq!(peer.status.slots_idle, 4);
        assert_eq!(peer.status.slots_processing, 1);

        peer.release_slot()?;

        assert_eq!(peer.status.slots_idle, 5);
        assert_eq!(peer.status.slots_processing, 0);

        Ok(())
    }

    #[test]
    fn test_take_slot_failure() {
        let mut peer = create_test_peer();

        peer.status.slots_idle = 0;

        assert!(peer.take_slot().is_err());
    }

    #[test]
    fn test_release_slot_failure() -> Result<()> {
        let mut peer = create_test_peer();

        peer.status.slots_processing = 0;

        assert!(peer.release_slot().is_err());

        Ok(())
    }

    #[test]
    fn test_update_status() {
        let mut peer = create_test_peer();
        let slots: Vec<Slot> = vec![];
        let slots_idle = slots.iter().filter(|slot| !slot.is_processing).count();

        let status_update = StatusUpdate {
            agent_name: Some("new_name".to_string()),
            error: None,
            external_llamacpp_addr: SocketAddr::new(IpAddr::V4(Ipv4Addr::new(127, 0, 0, 1)), 8081),
            is_authorized: Some(true),
            is_connect_error: None,
            is_decode_error: None,
            is_deserialize_error: None,
            is_request_error: None,
            is_slots_endpoint_enabled: Some(true),
<<<<<<< HEAD
            processing_slots_count: slots.len() - idle_slots_count,
            model: Some("llama3".to_string()),
            slots: slots,
=======
            is_unexpected_response_status: None,
            slots_idle,
            slots_processing: slots.len() - slots_idle,
>>>>>>> f7727e1d
        };

        peer.update_status(status_update);
        assert_eq!(peer.status.slots_idle, 0);
        assert_eq!(peer.status.slots_processing, 0);
        assert_eq!(peer.status.agent_name, Some("new_name".to_string()));
    }
}<|MERGE_RESOLUTION|>--- conflicted
+++ resolved
@@ -12,22 +12,7 @@
 #[derive(Clone, Debug, Eq, Serialize, Deserialize)]
 pub struct UpstreamPeer {
     pub agent_id: String,
-<<<<<<< HEAD
-    pub agent_name: Option<String>,
     pub model: Option<String>,
-    pub error: Option<String>,
-    pub external_llamacpp_addr: SocketAddr,
-    /// None means undetermined, probably due to an error
-    pub is_authorized: Option<bool>,
-    pub is_connect_error: Option<bool>,
-    pub is_decode_error: Option<bool>,
-    pub is_deserialize_error: Option<bool>,
-    pub is_request_error: Option<bool>,
-    pub is_unexpected_response_status: Option<bool>,
-    /// None means undetermined, probably due to an error
-    pub is_slots_endpoint_enabled: Option<bool>,
-=======
->>>>>>> f7727e1d
     pub last_update: SystemTime,
     pub quarantined_until: Option<SystemTime>,
     pub slots_taken: usize,
@@ -36,64 +21,18 @@
 }
 
 impl UpstreamPeer {
-<<<<<<< HEAD
-    #[allow(clippy::too_many_arguments)]
-    pub fn new(
-        agent_id: String,
-        agent_name: Option<String>,
-        error: Option<String>,
-        is_connect_error: Option<bool>,
-        is_decode_error: Option<bool>,
-        is_deserialize_error: Option<bool>,
-        is_request_error: Option<bool>,
-        is_unexpected_response_status: Option<bool>,
-        external_llamacpp_addr: SocketAddr,
-        is_authorized: Option<bool>,
-        is_slots_endpoint_enabled: Option<bool>,
-        slots_idle: usize,
-        slots_processing: usize,
-        model: Option<String>,
-    ) -> Self {
-        UpstreamPeer {
-=======
     pub fn new_from_status_update(agent_id: String, status: StatusUpdate) -> Self {
         Self {
->>>>>>> f7727e1d
             agent_id,
+            model: status.model.clone(),
             last_update: SystemTime::now(),
             quarantined_until: None,
             slots_taken: 0,
             slots_taken_since_last_status_update: 0,
-<<<<<<< HEAD
-            model,
-        }
-    }
-
-    pub fn new_from_status_update(agent_id: String, status_update: StatusUpdate) -> Self {
-        Self::new(
-            agent_id,
-            status_update.agent_name.to_owned(),
-            status_update.error.to_owned(),
-            status_update.is_unexpected_response_status,
-            status_update.is_connect_error,
-            status_update.is_decode_error,
-            status_update.is_deserialize_error,
-            status_update.is_request_error,
-            status_update.external_llamacpp_addr,
-            status_update.is_authorized,
-            status_update.is_slots_endpoint_enabled,
-            status_update.idle_slots_count,
-            status_update.processing_slots_count,
-            status_update.model,
-        )
-    }
-
-=======
             status,
         }
     }
 
->>>>>>> f7727e1d
     pub fn is_usable(&self) -> bool {
         !self.status.has_issues() && self.status.slots_idle > 0 && self.quarantined_until.is_none()
     }
@@ -123,6 +62,7 @@
         self.last_update = SystemTime::now();
         self.quarantined_until = None;
         self.slots_taken_since_last_status_update = 0;
+        self.model = status_update.model.clone();
         self.status = status_update;
     }
 
@@ -174,20 +114,7 @@
     fn create_test_peer() -> UpstreamPeer {
         UpstreamPeer {
             agent_id: "test_agent".to_string(),
-<<<<<<< HEAD
-            agent_name: Some("test_name".to_string()),
-            model: Some("llama3".to_string()),
-            error: None,
-            external_llamacpp_addr: SocketAddr::new(IpAddr::V4(Ipv4Addr::new(127, 0, 0, 1)), 8080),
-            is_authorized: Some(true),
-            is_connect_error: None,
-            is_decode_error: None,
-            is_deserialize_error: None,
-            is_request_error: None,
-            is_unexpected_response_status: None,
-            is_slots_endpoint_enabled: Some(true),
-=======
->>>>>>> f7727e1d
+            model: "llama3".to_string(),
             last_update: SystemTime::now(),
             quarantined_until: None,
             slots_taken: 0,
@@ -268,15 +195,10 @@
             is_deserialize_error: None,
             is_request_error: None,
             is_slots_endpoint_enabled: Some(true),
-<<<<<<< HEAD
-            processing_slots_count: slots.len() - idle_slots_count,
-            model: Some("llama3".to_string()),
-            slots: slots,
-=======
             is_unexpected_response_status: None,
             slots_idle,
             slots_processing: slots.len() - slots_idle,
->>>>>>> f7727e1d
+            model: Some("llama3".to_string())
         };
 
         peer.update_status(status_update);
