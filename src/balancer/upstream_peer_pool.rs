use std::sync::atomic::AtomicUsize;
use std::sync::RwLock;
use std::time::Duration;
use std::time::SystemTime;
use log::info;

use serde::Deserialize;
use serde::Serialize;
use tokio::sync::Notify;

use crate::balancer::status_update::StatusUpdate;
use crate::balancer::upstream_peer::UpstreamPeer;
use crate::errors::result::Result;

#[derive(Serialize, Deserialize)]
pub struct UpstreamPeerPoolInfo {
    pub agents: Vec<UpstreamPeer>,
}

pub struct UpstreamPeerPool {
    pub agents: RwLock<Vec<UpstreamPeer>>,
    pub request_buffer_length: AtomicUsize,
    pub available_slots_notifier: Notify,
    pub update_notifier: Notify,
}

impl UpstreamPeerPool {
    pub fn new() -> Self {
        Self {
            agents: RwLock::new(Vec::new()),
            available_slots_notifier: Notify::new(),
            request_buffer_length: AtomicUsize::new(0),
            update_notifier: Notify::new(),
        }
    }

    pub fn info(&self) -> Option<UpstreamPeerPoolInfo> {
        self.agents.read().ok().map(|agents| UpstreamPeerPoolInfo {
            agents: agents.clone(),
        })
    }

    pub fn quarantine_peer(&self, agent_id: &str) -> Result<bool> {
        self.with_agents_write(|agents| {
            if let Some(peer) = agents.iter_mut().find(|p| p.agent_id == agent_id) {
                peer.quarantined_until = Some(SystemTime::now() + Duration::from_secs(10));
                self.update_notifier.notify_waiters();

                return Ok(true);
            }

            Ok(false)
        })
    }

    pub fn register_status_update(
        &self,
        agent_id: &str,
        status_update: StatusUpdate,
    ) -> Result<()> {
        self.with_agents_write(|agents| {
            if let Some(upstream_peer) = agents.iter_mut().find(|p| p.agent_id == agent_id) {
                upstream_peer.update_status(status_update);
            } else {
                let new_upstream_peer =
                    UpstreamPeer::new_from_status_update(agent_id.to_string(), status_update);

                agents.push(new_upstream_peer);
            }

            agents.sort();
            self.update_notifier.notify_waiters();

            Ok(())
        })
    }

    pub fn release_slot(&self, agent_id: &str, last_update: SystemTime) -> Result<()> {
        self.with_agents_write(|agents| {
            if let Some(peer) = agents.iter_mut().find(|p| p.agent_id == agent_id) {
                if peer.last_update < last_update {
                    // edge case, but no need to update anything anyway
                    return Ok(());
                }

                peer.release_slot()?;
                self.update_notifier.notify_waiters();

                return Ok(());
            }

            Err(format!("There is no agent with id: {agent_id}").into())
        })
    }

    pub fn remove_peer(&self, agent_id: &str) -> Result<()> {
        self.with_agents_write(|agents| {
            if let Some(pos) = agents.iter().position(|p| p.agent_id == agent_id) {
                agents.remove(pos);
                self.update_notifier.notify_waiters();
            }

            Ok(())
        })
    }

    pub fn restore_integrity(&self) -> Result<()> {
        self.with_agents_write(|agents| {
            agents.sort();
            self.update_notifier.notify_waiters();

            Ok(())
        })
    }

    #[cfg(feature = "statsd_reporter")]
    /// Returns (slots_idle, slots_processing) tuple.
    pub fn total_slots(&self) -> Result<(usize, usize)> {
        self.with_agents_read(|agents| {
            let mut slots_idle = 0;
            let mut slots_processing = 0;

            for peer in agents.iter() {
                slots_idle += peer.slots_idle;
                slots_processing += peer.slots_processing;
            }

            Ok((slots_idle, slots_processing))
        })
    }

<<<<<<< HEAD
    pub fn use_best_peer(&self, model: Option<String>) -> Result<Option<UpstreamPeer>> {
        self.with_agents_write(|agents| {
=======
    pub fn use_best_peer(&self) -> Result<Option<UpstreamPeer>> {
        self.with_agents_read(|agents| {
>>>>>>> 5116fdca
            for peer in agents.iter() {
                let model_str = model.as_deref().unwrap_or("");
                let is_usable = peer.is_usable();
                let is_usable_for_model = peer.is_usable_for_model(model_str);

                if is_usable && (model.is_none() || is_usable_for_model) {
                    info!("Peer {} is usable: {}, usable for model '{}': {}", peer.agent_id, is_usable, model_str, is_usable_for_model);
                    return Ok(Some(peer.clone()));
                }
            }

            Ok(None)
        })
    }

    #[cfg(feature = "statsd_reporter")]
    #[inline]
    pub fn with_agents_read<TCallback, TResult>(&self, cb: TCallback) -> Result<TResult>
    where
        TCallback: FnOnce(&Vec<UpstreamPeer>) -> Result<TResult>,
    {
        match self.agents.read() {
            Ok(agents) => cb(&agents),
            Err(_) => Err("Failed to acquire read lock".into()),
        }
    }

    #[inline]
    pub fn with_agents_write<TCallback, TResult>(&self, cb: TCallback) -> Result<TResult>
    where
        TCallback: FnOnce(&mut Vec<UpstreamPeer>) -> Result<TResult>,
    {
        match self.agents.write() {
            Ok(mut agents) => cb(&mut agents),
            Err(_) => Err("Failed to acquire write lock".into()),
        }
    }
}

#[cfg(test)]
mod tests {
    use super::*;
    use crate::balancer::test::mock_status_update;

    #[test]
    fn test_race_condition_handling() -> Result<()> {
        let pool = UpstreamPeerPool::new();

        pool.register_status_update("test1", mock_status_update("test1", 5, 0))?;
        pool.with_agents_write(|agents| {
            agents
                .iter_mut()
                .find(|p| p.agent_id == "test1")
                .unwrap()
                .take_slot()
        })?;

        let last_update_at_selection_time = pool.with_agents_read(|agents| {
            Ok(agents
                .iter()
                .find(|p| p.agent_id == "test1")
                .unwrap()
                .last_update)
        })?;

        pool.with_agents_read(|agents| {
            let peer = agents.iter().find(|p| p.agent_id == "test1").unwrap();
            assert_eq!(peer.slots_idle, 4);
            assert_eq!(peer.slots_processing, 1);
            assert_eq!(peer.slots_taken, 1);

            Ok(())
        })?;

        pool.register_status_update("test1", mock_status_update("test1", 0, 0))?;

        pool.with_agents_read(|agents| {
            let peer = agents.iter().find(|p| p.agent_id == "test1").unwrap();
            assert_eq!(peer.slots_idle, 0);
            assert_eq!(peer.slots_processing, 0);
            assert_eq!(peer.slots_taken, 1);

            Ok(())
        })?;

        pool.release_slot("test1", last_update_at_selection_time)?;

        pool.with_agents_read(|agents| {
            let peer = agents.iter().find(|p| p.agent_id == "test1").unwrap();
            assert_eq!(peer.slots_idle, 0);
            assert_eq!(peer.slots_processing, 0);
            assert_eq!(peer.slots_taken, 0);

            Ok(())
        })?;

        Ok(())
    }

    #[test]
    fn test_use_best_peer() -> Result<()> {
        let pool = UpstreamPeerPool::new();

        pool.register_status_update("test1", mock_status_update("test1", 5, 0))?;
        pool.register_status_update("test2", mock_status_update("test2", 3, 0))?;
        pool.register_status_update("test3", mock_status_update("test3", 0, 0))?;

        let best_peer = pool.use_best_peer(None)?.unwrap();

        assert_eq!(best_peer.agent_id, "test1");
        assert_eq!(best_peer.slots_idle, 5);

        Ok(())
    }
}<|MERGE_RESOLUTION|>--- conflicted
+++ resolved
@@ -129,13 +129,8 @@
         })
     }
 
-<<<<<<< HEAD
     pub fn use_best_peer(&self, model: Option<String>) -> Result<Option<UpstreamPeer>> {
         self.with_agents_write(|agents| {
-=======
-    pub fn use_best_peer(&self) -> Result<Option<UpstreamPeer>> {
-        self.with_agents_read(|agents| {
->>>>>>> 5116fdca
             for peer in agents.iter() {
                 let model_str = model.as_deref().unwrap_or("");
                 let is_usable = peer.is_usable();
