--- conflicted
+++ resolved
@@ -1,29 +1,15 @@
-<<<<<<< HEAD
-use serde::{Deserialize, Serialize};
-use std::{
-    sync::{atomic::AtomicUsize, RwLock},
-    time::{Duration, SystemTime},
-};
-use tokio::sync::Notify;
-
-use crate::{
-    balancer::{
-        request_context::RequestContext, status_update::StatusUpdate, upstream_peer::UpstreamPeer,
-    },
-    errors::result::Result,
-};
-=======
+use std::sync::atomic::AtomicUsize;
 use std::sync::RwLock;
 use std::time::Duration;
 use std::time::SystemTime;
 
 use serde::Deserialize;
 use serde::Serialize;
+use tokio::sync::Notify;
 
 use crate::balancer::status_update::StatusUpdate;
 use crate::balancer::upstream_peer::UpstreamPeer;
 use crate::errors::result::Result;
->>>>>>> 506dfa6e
 
 #[derive(Serialize, Deserialize)]
 pub struct UpstreamPeerPoolInfo {
@@ -119,21 +105,6 @@
         })
     }
 
-<<<<<<< HEAD
-=======
-    pub fn take_slot(&self, agent_id: &str) -> Result<()> {
-        self.with_agents_write(|agents| {
-            if let Some(peer) = agents.iter_mut().find(|p| p.agent_id == agent_id) {
-                peer.take_slot()?;
-
-                Ok(())
-            } else {
-                Err(format!("There is no agent with id: {agent_id}").into())
-            }
-        })
-    }
-
->>>>>>> 506dfa6e
     #[cfg(feature = "statsd_reporter")]
     /// Returns (slots_idle, slots_processing) tuple.
     pub fn total_slots(&self) -> Result<(usize, usize)> {
