#[cfg(test)]
<<<<<<< HEAD
pub mod tests {
    use cucumber::{given, then, when, World};
=======
mod tests {
    use cucumber::{cli::Opts, given, then, when, Parser, Runner, World, Writer};
>>>>>>> c6d0df01
    use serde_json::json;
    use serial_test::file_serial;

    use crate::{
        balancer::upstream_peer_pool::UpstreamPeerPool,
        errors::result::Result,
        tests::integration::utils::utils::{
            kill_children, start_prometheus, start_statsd, start_supervisor, PaddlerWorld,
        },
    };

    use std::{net::SocketAddr, process::Command, str::FromStr, time::Duration};

    #[given(
        expr = "{word} is running at {word}, {word} and reports metrics to {word} every {int} second(s) in supervisor feature"
    )]
    async fn balancer_is_running(
        world: &mut PaddlerWorld,
        _balancer_name: String,
        management_addr: String,
        reveseproxy_addr: String,
        statsd_addr: String,
        reporting_interval: usize,
    ) -> Result<()> {
        world.balancer1 = Some(
            Command::new("target/release/paddler")
                .args([
                    "balancer",
                    "--management-addr",
                    &management_addr,
                    "--reverseproxy-addr",
                    &reveseproxy_addr,
                    "--statsd-addr",
                    &statsd_addr,
                    "--statsd-reporting-interval",
                    &reporting_interval.to_string(),
                    "--management-dashboard-enable",
                ])
                .spawn()
                .expect("Failed to run balancer"),
        );

        Ok(())
    }

    #[given(
        expr = "{word} is running at {word}, {word} and receives metrics from {word} in supervisor feature"
    )]
    async fn statsd_is_running(
        world: &mut PaddlerWorld,
        _statsd_name: String,
        exporter_addr: String,
        management_addr: String,
    ) -> Result<()> {
        world.statsd = Some(start_statsd(management_addr, exporter_addr)?);

        Ok(())
    }

    #[given(
        expr = "{word} is running at {word} and scrapes metrics from {word} every {int} second(s) in supervisor feature"
    )]
    async fn prometheus_is_running(
        world: &mut PaddlerWorld,
        _prometheus_name: String,
        prometheus_addr: String,
        statsd_addr: String,
        _monitoring_interval: usize,
    ) -> Result<()> {
        world.prometheus = Some(start_prometheus(prometheus_addr, statsd_addr)?);

        Ok(())
    }

    #[given(
        expr = "{word} is running at {word} with {word} configuration stored on {word} and starts {word} at {int} with {int} slot(s) running {word} in supervisor feature"
    )]
    async fn supervisor_is_running(
        world: &mut PaddlerWorld,
        supervisor_name: String,
        supervisor_addr: String,
        driver_type: String,
        driver_addr: String,
        _llamacpp_name: String,
        llamacpp_addr: String,
        _slots: usize,
        model_name: String,
    ) -> Result<()> {
        match supervisor_name.as_str() {
            "supervisor-1" => {
                world.supervisor1 = Some(start_supervisor(
                    supervisor_name,
                    supervisor_addr,
                    driver_type,
                    driver_addr,
                    llamacpp_addr,
                    model_name,
                )?)
            }
            "supervisor-2" => {
                world.supervisor2 = Some(start_supervisor(
                    supervisor_name,
                    supervisor_addr,
                    driver_type,
                    driver_addr,
                    llamacpp_addr,
                    model_name,
                )?)
            }
            _ => (),
        }

        Ok(())
    }

    #[when(
        expr = "{word} is running and observing {word} in {word}, and registered at {word} in {word} in supervisor feature"
    )]
    async fn agent_is_running(
        world: &mut PaddlerWorld,
        agent_name: String,
        _llamacpp_name: String,
        llamacpp_addr: String,
        _balancer_name: String,
        balancer_addr: String,
    ) -> Result<()> {
        let process = Some(
            Command::new("target/release/paddler")
                .args([
                    "agent",
                    "--local-llamacpp-addr",
                    &llamacpp_addr,
                    "--management-addr",
                    &balancer_addr,
                    "--name",
                    &agent_name,
                ])
                .spawn()
                .expect("Failed to run balancer"),
        );

        match agent_name.as_str() {
            "agent-1" => world.agent1 = process,
            "agent-2" => world.agent2 = process,
            _ => (),
        }

        Ok(())
    }

    #[then(
        expr = "{word} in {word} must report that {word} is registered with {int} slots at {word} in supervisor feature"
    )]
    async fn display_agent_slots(
        _world: &mut PaddlerWorld,
        _balancer_name: String,
        balancer_addr: String,
        agent_name: String,
        slots_idle: usize,
        llamacpp_addr: String,
    ) -> Result<()> {
        std::thread::sleep(std::time::Duration::from_secs(15));

        let mut response = serde_json::from_str::<UpstreamPeerPool>(
            &reqwest::get(format!("http://{}/api/v1/agents", balancer_addr))
                .await?
                .text()
                .await?,
        )?;

        let agents = response.agents.get_mut()?;

        let agent = agents
            .into_iter()
            .find(|agent| agent.agent_name == Some(agent_name.to_string()));

        if let Some(agent) = agent {
            assert_eq!(agent.slots_idle, slots_idle);
            assert_eq!(agent.slots_processing, 0);
            assert_eq!(agent.error, None);
            assert_eq!(
                agent.external_llamacpp_addr,
                SocketAddr::from_str(&llamacpp_addr)?
            );
            assert_eq!(agent.is_authorized, Some(true));
            assert_eq!(agent.is_slots_endpoint_enabled, Some(true));
        }

        Ok(())
    }

    #[then(
        expr = "{string} in {string} must report that {string} cannot fetch {string} in {string} in supervisor feature"
    )]
    async fn agent_cannot_fetch_llamacpp(
        _world: &mut PaddlerWorld,
        _balancer_name: String,
        balancer_addr: String,
        agent_name: String,
        _llamacpp_name: String,
        llamacpp_addr: String,
    ) -> Result<()> {
        std::thread::sleep(std::time::Duration::from_secs(15));

        let mut response = serde_json::from_str::<UpstreamPeerPool>(
            &reqwest::get(format!("http://{}/api/v1/agents", balancer_addr))
                .await?
                .text()
                .await?,
        )?;
        let agents = response.agents.get_mut()?;

        let agent = agents
            .into_iter()
            .find(|agent| agent.agent_name == Some(agent_name.clone()));

        if let Some(agent) = agent {
            assert!(agent.error.is_some());
            assert_eq!(
                agent.error,
                Some(format!(
                    "Request error: error sending request for url (http://{}/slots)",
                    llamacpp_addr
                ))
            );
            assert_eq!(agent.is_authorized, None);
            assert_eq!(agent.is_slots_endpoint_enabled, None);
        }

        Ok(())
    }

    #[when(expr = r"{int} request(s) is/are proxied to {word} in {word} in supervisor feature")]
    async fn proxy_balancer(
        _world: &mut PaddlerWorld,
        requests: usize,
        _balancer_name: String,
        balancer_addr: String,
    ) -> Result<()> {
        std::thread::sleep(std::time::Duration::from_secs(15));

        let client = reqwest::Client::new();

        let value = json!({
            "model": "qwen2_500m.gguf",
            "messages": [
                {
                    "role": "user",
                    "content": "List all prime numbers between 10,000 and 20,000,
                    verifying what are possible calculable primes by Lucas-Lehmer
                    test. Format as a numbered list with the verification proof
                    for each entry. And tell a story
                    about each number."
                }
            ]
        });

        let mut handles = vec![];

        for _ in 0..requests {
            let client = client.clone();
            let addr = balancer_addr.clone();
            let value = value.clone();
            handles.push(tokio::spawn(async move {
                client
                    .post(format!("http://{}/chat/completions", addr))
                    .json(&value)
                    .send()
                    .await
            }));
        }

        tokio::time::sleep(std::time::Duration::from_millis(200)).await;

        Ok(())
    }

    #[when(
        expr = r"{int} request(s) is/are proxied to {word} in {word} to change slots to {int} and port to {word} in supervisor feature"
    )]
    async fn proxy_supervisor(
        _world: &mut PaddlerWorld,
        requests: usize,
        _supervisor_name: String,
        supervisor_addr: String,
        slots: usize,
        port: usize,
    ) -> Result<()> {
        let client = reqwest::Client::new();

        let value = json!(
        {
            "args": {
                "-m": "qwen2_500m.gguf",
                "--port": port,
                "binary": "llama-server",
                "-np": slots,
                "--slots": ""
            }
        }
        );

        let mut handles = vec![];

        for _ in 0..requests {
            let client = client.clone();
            let value = value.clone();
            let addr = supervisor_addr.clone();
            handles.push(tokio::spawn(async move {
                client
                    .post(format!("http://{}/v1/params", addr))
                    .json(&value)
                    .send()
                    .await
                    .unwrap();
            }));
        }

        tokio::time::sleep(std::time::Duration::from_secs(10)).await;

        Ok(())
    }

    #[then(expr = "{word} in {word} must report that {word} cannot fetch {word} in {word}")]
    async fn agent_cannot_fetch_llamacpp(
        _world: &mut PaddlerWorld,
        _balancer_name: String,
        balancer_addr: String,
        agent_name: String,
        _llamacpp_name: String,
        llamacpp_addr: String,
    ) -> Result<()> {
        std::thread::sleep(std::time::Duration::from_secs(10));

        let mut response = serde_json::from_str::<UpstreamPeerPool>(
            &reqwest::get(format!("http://{}/api/v1/agents", balancer_addr))
                .await?
                .text()
                .await?,
        )?;
        let agents = response.agents.get_mut()?;

        let agent = agents
            .into_iter()
            .find(|agent| agent.agent_name == Some(agent_name.clone()));

        if let Some(agent) = agent {
            assert!(agent.error.is_some());
            assert_eq!(
                agent.error,
                Some(format!(
                    "Request error: error sending request for url (http://{}/slots)",
                    llamacpp_addr
                ))
            );
            assert_eq!(agent.is_authorized, None);
            assert_eq!(agent.is_slots_endpoint_enabled, None);
        }

        Ok(())
    }

    #[then(
        expr = "{word} must tell {int} slot(s) is/are busy and {int} slot(s) is/are idle in {word} from {word} and {word} in supervisor feature"
    )]
    async fn slot_is_busy(
        _world: &mut PaddlerWorld,
        _balancer_name: String,
        slots_busy: usize,
        idle_slots: usize,
        balancer_addr: String,
    ) -> Result<()> {
        std::thread::sleep(std::time::Duration::from_secs(2));

        let response = serde_json::from_str::<UpstreamPeerPool>(
            reqwest::get(format!("http://{}/api/v1/agents", balancer_addr))
                .await?
                .text()
                .await?
                .as_str(),
        )?;

        let (slots_idle, slots_processing) = response.total_slots()?;

        assert_eq!(idle_slots, slots_idle);
        assert_eq!(slots_processing, slots_busy);

        Ok(())
    }

    #[when(expr = "{word} from {word} is killed in supervisor feature")]
    async fn kill_llamacpp(
        world: &mut PaddlerWorld,
        _llamacpp_name: String,
        supervisor_name: String,
    ) -> Result<()> {
        match supervisor_name.as_str() {
            "supervisor-1" => {
                if let Some(supervisor) = &world.supervisor1 {
                    kill_children(supervisor.id());
                }
            }
            "supervisor-2" => {
                if let Some(supervisor) = &world.supervisor2 {
                    kill_children(supervisor.id());
                }
            }
            _ => (),
        };

        Ok(())
    }

    #[then(expr = r"{word} must return a(n) {word} response in {word} in supervisor feature")]
    async fn get_response(
        world: &mut PaddlerWorld,
        _balancer_name: String,
        _balancer_addr: String,
    ) -> Result<()> {
        std::thread::sleep(std::time::Duration::from_secs(7));

        for response in &world.proxy_response {
            if let Some(response) = response {
                assert!(response.is_ok());
            }
        }

        world.proxy_response.clear();

        Ok(())
    }

<<<<<<< HEAD
=======
    fn cucumber_parser(arg: &str) -> Result<Duration> {
        let seconds = arg.parse()?;

        Ok(std::time::Duration::from_secs(seconds))
    }

    // #[derive(clap::Parser)]
    // struct TestArgs {
    //     #[command(flatten)]
    //     custom: CustomOpts,
    // }

    #[derive(clap::Args)]
    struct CustomOpts {
        #[arg(
            long,
            value_parser = cucumber_parser
        )]
        period: Duration,
    }

    use cucumber::cli;

    #[tokio::test(flavor = "multi_thread", worker_threads = 1)]
    #[file_serial(path => "./info")]
>>>>>>> c6d0df01
    pub async fn run_cucumber_tests() {
        let opts = cli::Opts::<
            cucumber::parser::basic::Cli,
            cucumber::runner::basic::Cli,
            cucumber::writer::basic::Cli,
            CustomOpts,
        >::parsed();

        let period = opts.custom.period;

        PaddlerWorld::cucumber()
            .max_concurrent_scenarios(1)
            .fail_fast()
            // .retries(3)
            // .retry_after(std::time::Duration::from_secs(60))
            .fail_on_skipped()
<<<<<<< HEAD
=======
            .before(move |_feature, _rule, _scenario, world| {
                std::thread::sleep(period);

                Box::pin(async move {
                    world.setup().expect("Setup Failed");
                })
            })
>>>>>>> c6d0df01
            .after(|_feature, _rule, _scenario, _scenario_finished, world| {
                Box::pin(async move {
                    if let Some(world) = world {
                        world.teardown().await.expect("Teardown Failed");
                    }
                })
            })
            .run("src/tests/integration/features/supervisor.feature")
            .await;
    }
}<|MERGE_RESOLUTION|>--- conflicted
+++ resolved
@@ -1,11 +1,6 @@
 #[cfg(test)]
-<<<<<<< HEAD
 pub mod tests {
     use cucumber::{given, then, when, World};
-=======
-mod tests {
-    use cucumber::{cli::Opts, given, then, when, Parser, Runner, World, Writer};
->>>>>>> c6d0df01
     use serde_json::json;
     use serial_test::file_serial;
 
@@ -438,60 +433,13 @@
         Ok(())
     }
 
-<<<<<<< HEAD
-=======
-    fn cucumber_parser(arg: &str) -> Result<Duration> {
-        let seconds = arg.parse()?;
-
-        Ok(std::time::Duration::from_secs(seconds))
-    }
-
-    // #[derive(clap::Parser)]
-    // struct TestArgs {
-    //     #[command(flatten)]
-    //     custom: CustomOpts,
-    // }
-
-    #[derive(clap::Args)]
-    struct CustomOpts {
-        #[arg(
-            long,
-            value_parser = cucumber_parser
-        )]
-        period: Duration,
-    }
-
-    use cucumber::cli;
-
-    #[tokio::test(flavor = "multi_thread", worker_threads = 1)]
-    #[file_serial(path => "./info")]
->>>>>>> c6d0df01
     pub async fn run_cucumber_tests() {
-        let opts = cli::Opts::<
-            cucumber::parser::basic::Cli,
-            cucumber::runner::basic::Cli,
-            cucumber::writer::basic::Cli,
-            CustomOpts,
-        >::parsed();
-
-        let period = opts.custom.period;
-
         PaddlerWorld::cucumber()
             .max_concurrent_scenarios(1)
             .fail_fast()
             // .retries(3)
             // .retry_after(std::time::Duration::from_secs(60))
             .fail_on_skipped()
-<<<<<<< HEAD
-=======
-            .before(move |_feature, _rule, _scenario, world| {
-                std::thread::sleep(period);
-
-                Box::pin(async move {
-                    world.setup().expect("Setup Failed");
-                })
-            })
->>>>>>> c6d0df01
             .after(|_feature, _rule, _scenario, _scenario_finished, world| {
                 Box::pin(async move {
                     if let Some(world) = world {
