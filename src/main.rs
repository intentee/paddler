--- conflicted
+++ resolved
@@ -21,16 +21,12 @@
 #[cfg(feature = "web_dashboard")]
 use esbuild_metafile::instance::initialize_instance;
 
-<<<<<<< HEAD
 use crate::balancer::management_service::configuration::Configuration as ManagementServiceConfiguration;
 #[cfg(feature = "statsd_reporter")]
 use crate::balancer::statsd_service::configuration::Configuration as StatsdServiceConfiguration;
 #[cfg(feature = "web_dashboard")]
 use crate::balancer::web_dashboard_service::configuration::Configuration as WebDashboardServiceConfiguration;
-use crate::errors::result::Result;
-
-=======
->>>>>>> 355a0d2a
+
 #[cfg(feature = "web_dashboard")]
 pub const ESBUILD_META_CONTENTS: &str = include_str!("../esbuild-meta.json");
 
@@ -129,6 +125,11 @@
             action = clap::ArgAction::Append
         )]
         management_cors_allowed_hosts: Vec<String>,
+
+        #[cfg(feature = "web_dashboard")]
+        #[arg(long)]
+        /// Enable the web management dashboard
+        management_dashboard_enable: bool,
 
         #[arg(long, default_value = "30")]
         /// The maximum number of buffered requests. Like with usual requests, the request timeout
