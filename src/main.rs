--- conflicted
+++ resolved
@@ -200,22 +200,6 @@
             max_requests,
         }) => {
             #[cfg(feature = "web_dashboard")]
-<<<<<<< HEAD
-            management_dashboard_enable.to_owned(),
-            reverseproxy_addr,
-            rewrite_host_header.to_owned(),
-            *check_model,
-            slots_endpoint_enable.to_owned(),
-            #[cfg(feature = "statsd_reporter")]
-            statsd_addr.to_owned(),
-            #[cfg(feature = "statsd_reporter")]
-            statsd_prefix.to_owned(),
-            #[cfg(feature = "statsd_reporter")]
-            statsd_reporting_interval.to_owned(),
-            *request_timeout,
-            *max_requests,
-        ),
-=======
             initialize_instance(ESBUILD_META_CONTENTS);
 
             cmd::balancer::handle(
@@ -224,6 +208,7 @@
                 management_dashboard_enable.to_owned(),
                 reverseproxy_addr,
                 rewrite_host_header.to_owned(),
+                *check_model,
                 slots_endpoint_enable.to_owned(),
                 #[cfg(feature = "statsd_reporter")]
                 statsd_addr.to_owned(),
@@ -235,7 +220,6 @@
                 *max_requests,
             )
         }
->>>>>>> 1896072f
         #[cfg(feature = "ratatui_dashboard")]
         Some(Commands::Dashboard {
             management_addr,
