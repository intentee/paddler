mod agent;
mod balancer;
mod cmd;
#[cfg(feature = "supervisor")]
mod jsonrpc;
mod llamacpp;
#[cfg(feature = "web_dashboard")]
mod static_files;
#[cfg(feature = "supervisor")]
mod supervisor;

use std::net::SocketAddr;
use std::net::ToSocketAddrs;
#[cfg(feature = "supervisor")]
use std::sync::Arc;
use std::time::Duration;

use anyhow::anyhow;
use anyhow::Result;
use clap::Parser;
use clap::Subcommand;
#[cfg(feature = "web_dashboard")]
use esbuild_metafile::instance::initialize_instance;

#[cfg(feature = "supervisor")]
use crate::balancer::fleet_management_database::File;
#[cfg(feature = "supervisor")]
use crate::balancer::fleet_management_database::Memory;
#[cfg(feature = "supervisor")]
use crate::balancer::fleet_management_database_type::FleetManagementDatabaseType;
use crate::balancer::management_service::configuration::Configuration as ManagementServiceConfiguration;
#[cfg(feature = "statsd_reporter")]
use crate::balancer::statsd_service::configuration::Configuration as StatsdServiceConfiguration;
#[cfg(feature = "web_dashboard")]
use crate::balancer::web_dashboard_service::configuration::Configuration as WebDashboardServiceConfiguration;

#[cfg(feature = "web_dashboard")]
pub const ESBUILD_META_CONTENTS: &str = include_str!("../esbuild-meta.json");

fn resolve_socket_addr(s: &str) -> Result<SocketAddr> {
    let addrs: Vec<SocketAddr> = s.to_socket_addrs()?.collect();

    for addr in &addrs {
        if addr.is_ipv4() {
            return Ok(*addr);
        }
    }

    for addr in addrs {
        if addr.is_ipv6() {
            return Ok(addr);
        }
    }

    Err(anyhow!("Failed to resolve socket address"))
}

fn parse_duration(arg: &str) -> Result<Duration> {
    let milliseconds = arg.parse()?;

    Ok(std::time::Duration::from_millis(milliseconds))
}

fn parse_socket_addr(arg: &str) -> Result<SocketAddr> {
    match arg.parse() {
        Ok(socketaddr) => Ok(socketaddr),
        Err(_) => Ok(resolve_socket_addr(arg)?),
    }
}

#[derive(Parser)]
#[command(arg_required_else_help(true), version, about, long_about = None)]
/// Stateful load balancer for llama.cpp
struct Cli {
    #[command(subcommand)]
    command: Option<Commands>,
}

#[derive(Subcommand)]
enum Commands {
    /// Monitors llama.cpp instance and reports their status to the balancer
    Agent {
        #[arg(long, value_parser = parse_socket_addr)]
        /// Address of llama.cpp instance that the balancer will forward requests to. If not
        /// provided, then `--local-llamacpp-addr` will be used
        external_llamacpp_addr: Option<SocketAddr>,

        #[arg(long, value_parser = parse_socket_addr)]
        /// Address of the local llama.cpp instance that the agent will monitor
        local_llamacpp_addr: SocketAddr,

        #[arg(long)]
        /// API key for the llama.cpp instance (optional)
        llamacpp_api_key: Option<String>,

        #[arg(long, value_parser = parse_socket_addr)]
        /// Address of the management server that the agent will report to
        management_addr: SocketAddr,

        #[arg(long, default_value = "10000", value_parser = parse_duration)]
        /// Interval (in milliseconds) at which the agent will report the status of the llama.cpp instance
        monitoring_interval: Duration,

        #[arg(long)]
        /// Name of the agent (optional)
        name: Option<String>,
    },
    /// Balances incoming requests to llama.cpp instances and optionally provides a web dashboard
    Balancer {
        #[arg(long, default_value = "10000", value_parser = parse_duration)]
        /// The request timeout (in milliseconds). For all requests that a timely response from an
        /// upstream isn't received for, the 504 (Gateway Timeout) error is issued.
        buffered_request_timeout: Duration,

        #[cfg(feature = "supervisor")]
        #[arg(long, default_value = "memory://")]
        // Fleet management database URL. Supported: memory, memory://, or file:///path (optional)
        fleet_management_database: FleetManagementDatabaseType,

        #[cfg(feature = "supervisor")]
        #[arg(long)]
        /// Enable registering supervisor-managed llama.cpp instances in the balancer
        fleet_management_enable: bool,

        #[arg(long, default_value = "127.0.0.1:8060", value_parser = parse_socket_addr)]
        /// Address of the management server that the balancer will report to
        management_addr: SocketAddr,

        #[arg(
            long = "management-cors-allowed-host",
            help = "Allowed CORS host (can be specified multiple times)",
            action = clap::ArgAction::Append
        )]
        management_cors_allowed_hosts: Vec<String>,

        #[arg(long, default_value = "30")]
        /// The maximum number of buffered requests. Like with usual requests, the request timeout
        /// is also applied to buffered ones. If the maximum number is reached, all new requests are
        /// rejected with the 429 (Too Many Requests) error.
        max_buffered_requests: usize,

        #[arg(long, default_value = "127.0.0.1:8061", value_parser = parse_socket_addr)]
        /// Address of the reverse proxy server
        reverseproxy_addr: SocketAddr,

        #[arg(long)]
        /// Rewrite the host header of incoming requests so that it matches the upstream server
        /// instead of the reverse client server
        rewrite_host_header: bool,

        #[arg(long)]
        /// Enable the web metrics endpoint
        metrics_endpoint_enable: bool,

        #[arg(long)]
        /// Enable the slots endpoint (not recommended)
        slots_endpoint_enable: bool,

        #[cfg(feature = "statsd_reporter")]
        #[arg(long, value_parser = parse_socket_addr)]
        /// Address of the statsd server to report metrics to
        statsd_addr: Option<SocketAddr>,

        #[cfg(feature = "statsd_reporter")]
        #[arg(long, default_value = "paddler")]
        /// Prefix for statsd metrics
        statsd_prefix: String,

        #[cfg(feature = "statsd_reporter")]
        #[arg(long, default_value = "10000", value_parser = parse_duration)]
        /// Interval (in milliseconds) at which the balancer will report metrics to statsd
        statsd_reporting_interval: Duration,

        #[arg(long, default_value = "127.0.0.1:8061", value_parser = parse_socket_addr)]
        /// Address of the web management dashboard (if enabled)
        web_dashboard_addr: Option<SocketAddr>,

        #[cfg(feature = "web_dashboard")]
        #[arg(long, default_value = "false")]
        /// Enable the web management dashboard
        web_dashboard_enable: bool,
    },
    #[cfg(feature = "ratatui_dashboard")]
    /// Command-line dashboard for monitoring the balancer
    Dashboard {
        #[arg(long, value_parser = parse_socket_addr)]
        /// Address of the management server that the dashboard will connect to
        management_addr: SocketAddr,
    },
    #[cfg(feature = "supervisor")]
    /// Supervisor for managing llama.cpp instances
    Supervisor {
        #[arg(long, value_parser = parse_socket_addr)]
        /// Address of the llama.cpp instance that the supervisor will spawn and manage
        llamacpp_listen_addr: SocketAddr,

        #[arg(long, value_parser = parse_socket_addr)]
        /// Address of the management server that the supervisor will report to
        management_addr: SocketAddr,

        #[arg(long)]
        /// Name of the supervisor (optional)
        name: Option<String>,
    },
}

fn main() -> Result<()> {
    env_logger::Builder::from_env(env_logger::Env::default().default_filter_or("info")).init();

    match Cli::parse().command {
        Some(Commands::Agent {
            external_llamacpp_addr,
            local_llamacpp_addr,
            llamacpp_api_key,
            management_addr,
            monitoring_interval,
            name,
        }) => cmd::agent::handle(
            match external_llamacpp_addr {
                Some(addr) => addr.to_owned(),
                None => local_llamacpp_addr.to_owned(),
            },
            local_llamacpp_addr.to_owned(),
            llamacpp_api_key.to_owned(),
            management_addr.to_owned(),
            monitoring_interval.to_owned(),
            name.to_owned(),
        ),
        Some(Commands::Balancer {
            buffered_request_timeout,
            #[cfg(feature = "supervisor")]
            fleet_management_database,
            #[cfg(feature = "supervisor")]
            fleet_management_enable,
            management_addr,
            management_cors_allowed_hosts,
            max_buffered_requests,
            metrics_endpoint_enable,
            reverseproxy_addr,
            rewrite_host_header,
            slots_endpoint_enable,
            #[cfg(feature = "statsd_reporter")]
            statsd_addr,
            #[cfg(feature = "statsd_reporter")]
            statsd_prefix,
            #[cfg(feature = "statsd_reporter")]
            statsd_reporting_interval,
            #[cfg(feature = "web_dashboard")]
            web_dashboard_addr,
            #[cfg(feature = "web_dashboard")]
            web_dashboard_enable,
        }) => {
            #[cfg(feature = "web_dashboard")]
            initialize_instance(ESBUILD_META_CONTENTS);

            cmd::balancer::handle(
<<<<<<< HEAD
                buffered_request_timeout,
                #[cfg(feature = "supervisor")]
                match fleet_management_database {
                    FleetManagementDatabaseType::File(path) => Arc::new(File::new(path)),
                    FleetManagementDatabaseType::Memory => Arc::new(Memory::new()),
                },
                ManagementServiceConfiguration {
                    addr: management_addr,
                    cors_allowed_hosts: management_cors_allowed_hosts,
                    #[cfg(feature = "supervisor")]
                    fleet_management_enable,
                },
                max_buffered_requests,
=======
                *buffered_request_timeout,
                management_addr,
                management_cors_allowed_hosts.to_owned(),
                #[cfg(feature = "web_dashboard")]
                management_dashboard_enable.to_owned(),
                *max_buffered_requests,
                metrics_endpoint_enable.to_owned(),
>>>>>>> f1ff5a3d
                reverseproxy_addr,
                rewrite_host_header.to_owned(),
                slots_endpoint_enable.to_owned(),
                #[cfg(feature = "statsd_reporter")]
                statsd_addr.map(|statsd_addr| StatsdServiceConfiguration {
                    statsd_addr,
                    statsd_prefix,
                    statsd_reporting_interval,
                }),
                #[cfg(feature = "web_dashboard")]
                if web_dashboard_enable {
                    web_dashboard_addr.map(|web_dashboard_addr| WebDashboardServiceConfiguration {
                        addr: web_dashboard_addr,
                        management_addr,
                    })
                } else {
                    None
                },
            )
        }
        #[cfg(feature = "ratatui_dashboard")]
        Some(Commands::Dashboard {
            management_addr,
        }) => cmd::dashboard::handle(management_addr),
        #[cfg(feature = "supervisor")]
        Some(Commands::Supervisor {
            llamacpp_listen_addr,
            management_addr,
            name,
        }) => cmd::supervisor::handle(
            llamacpp_listen_addr,
            management_addr,
            name,
        ),
        None => Ok(()),
    }
}<|MERGE_RESOLUTION|>--- conflicted
+++ resolved
@@ -254,7 +254,6 @@
             initialize_instance(ESBUILD_META_CONTENTS);
 
             cmd::balancer::handle(
-<<<<<<< HEAD
                 buffered_request_timeout,
                 #[cfg(feature = "supervisor")]
                 match fleet_management_database {
@@ -266,17 +265,9 @@
                     cors_allowed_hosts: management_cors_allowed_hosts,
                     #[cfg(feature = "supervisor")]
                     fleet_management_enable,
+                    metrics_endpoint_enable,
                 },
                 max_buffered_requests,
-=======
-                *buffered_request_timeout,
-                management_addr,
-                management_cors_allowed_hosts.to_owned(),
-                #[cfg(feature = "web_dashboard")]
-                management_dashboard_enable.to_owned(),
-                *max_buffered_requests,
-                metrics_endpoint_enable.to_owned(),
->>>>>>> f1ff5a3d
                 reverseproxy_addr,
                 rewrite_host_header.to_owned(),
                 slots_endpoint_enable.to_owned(),
@@ -306,11 +297,7 @@
             llamacpp_listen_addr,
             management_addr,
             name,
-        }) => cmd::supervisor::handle(
-            llamacpp_listen_addr,
-            management_addr,
-            name,
-        ),
+        }) => cmd::supervisor::handle(llamacpp_listen_addr, management_addr, name),
         None => Ok(()),
     }
 }