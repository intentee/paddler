--- conflicted
+++ resolved
@@ -15,11 +15,8 @@
 mod cmd;
 mod errors;
 mod llamacpp;
-<<<<<<< HEAD
 mod supervisor;
-=======
 mod tests;
->>>>>>> d3806fa1
 
 fn resolve_socket_addr(s: &str) -> Result<SocketAddr> {
     let addrs: Vec<SocketAddr> = s.to_socket_addrs()?.collect();
