[package]
description = "Stateful load balancer custom-tailored for llama.cpp"
license = "MIT"
name = "paddler"
repository = "https://github.com/distantmagic/paddler"
version = "1.2.1"
edition = "2021"

[workspace]
members = ["integration_tests"]

[dependencies]
actix = "0.13.5"
actix-cors = "0.7.1"
actix-web = "4.11.0"
actix-web-lab = "0.24.1"
anyhow = { version = "1.0.98", features = ["backtrace"] }
async-stream = "0.3.6"
async-trait = "0.1.88"
bytes = "1.10.1"
clap = { version = "4.5.39", features = ["derive"] }
dashmap = "6.1.0"
env_logger = "0.11.8"
futures = "0.3.31"
futures-util = { version = "0.3.31", features = ["tokio-io"] }
log = "0.4.27"
pingora = { version = "0.5.0", features = ["proxy"] }
reqwest = { version = "0.12.20", features = ["json", "stream"] }
serde = { version = "1.0.219", features = ["derive"] }
serde_json = "1.0.140"
tokio = { version = "1.45.1", features = ["full"] }
tokio-stream = { version = "0.1.17", features = ["sync"] }
url = { version = "2.5.4", features = ["serde"] }
uuid = { version = "1.17.0", features = ["serde", "v4"] }

# ratatui dashboard deps
chrono = { version = "0.4.41", optional = true }
crossterm = { version = "0.28.1", features = ["event-stream"], optional = true }
ratatui = { version = "0.29.0", optional = true }
reqwest-eventsource = { version = "0.6.0", optional = true }

# statsd reporter deps
cadence = { version = "1.5.0", optional = true }

# supervisor deps
actix-ws = { version = "0.3.0", optional = true }
hf-hub = { version = "0.4.3", optional = true, features = ["tokio"] }
nix = { version = "0.30.1", optional = true, features = ["signal"] }
tokio-tungstenite = { version = "0.27.0", optional = true }

# web dashboard deps
askama = { version = "0.14.0", optional = true }
esbuild-metafile = { version = "0.2.0", optional = true }
mime_guess = { version = "2.0.5", optional = true }
rust-embed = { version = "8.7.2", optional = true, features = ["interpolate-folder-path"] }
<<<<<<< HEAD
llama-cpp-2 = "0.1.108"
encoding_rs = { version = "0.8.35", features = ["serde"] }
=======
uuid = { version = "1.17.0", features = ["v4", "serde", "zerocopy"] }
reqwest-eventsource = "0.6.0"
indoc = "2.0.6"
>>>>>>> f1ff5a3d

[features]
default = ["ratatui_dashboard", "statsd_reporter", "supervisor", "web_dashboard"]
ratatui_dashboard = ["dep:chrono", "dep:crossterm", "dep:ratatui", "dep:reqwest-eventsource"]
statsd_reporter = ["dep:cadence"]
supervisor = ["dep:actix-ws", "dep:hf-hub", "dep:nix", "dep:tokio-tungstenite"]
web_dashboard = ["dep:askama", "dep:esbuild-metafile", "dep:mime_guess", "dep:rust-embed"]

[profile.release]
lto = true
codegen-units = 1

[dev-dependencies]
tempfile = "3.20.0"<|MERGE_RESOLUTION|>--- conflicted
+++ resolved
@@ -23,6 +23,7 @@
 env_logger = "0.11.8"
 futures = "0.3.31"
 futures-util = { version = "0.3.31", features = ["tokio-io"] }
+indoc = "2.0.6"
 log = "0.4.27"
 pingora = { version = "0.5.0", features = ["proxy"] }
 reqwest = { version = "0.12.20", features = ["json", "stream"] }
@@ -44,7 +45,9 @@
 
 # supervisor deps
 actix-ws = { version = "0.3.0", optional = true }
+encoding_rs = { version = "0.8.35", features = ["serde"], optional = true }
 hf-hub = { version = "0.4.3", optional = true, features = ["tokio"] }
+llama-cpp-2 = { version = "0.1.108", optional = true }
 nix = { version = "0.30.1", optional = true, features = ["signal"] }
 tokio-tungstenite = { version = "0.27.0", optional = true }
 
@@ -53,20 +56,12 @@
 esbuild-metafile = { version = "0.2.0", optional = true }
 mime_guess = { version = "2.0.5", optional = true }
 rust-embed = { version = "8.7.2", optional = true, features = ["interpolate-folder-path"] }
-<<<<<<< HEAD
-llama-cpp-2 = "0.1.108"
-encoding_rs = { version = "0.8.35", features = ["serde"] }
-=======
-uuid = { version = "1.17.0", features = ["v4", "serde", "zerocopy"] }
-reqwest-eventsource = "0.6.0"
-indoc = "2.0.6"
->>>>>>> f1ff5a3d
 
 [features]
 default = ["ratatui_dashboard", "statsd_reporter", "supervisor", "web_dashboard"]
 ratatui_dashboard = ["dep:chrono", "dep:crossterm", "dep:ratatui", "dep:reqwest-eventsource"]
 statsd_reporter = ["dep:cadence"]
-supervisor = ["dep:actix-ws", "dep:hf-hub", "dep:nix", "dep:tokio-tungstenite"]
+supervisor = ["dep:actix-ws", "dep:encoding_rs", "dep:hf-hub", "dep:llama-cpp-2", "dep:nix", "dep:tokio-tungstenite"]
 web_dashboard = ["dep:askama", "dep:esbuild-metafile", "dep:mime_guess", "dep:rust-embed"]
 
 [profile.release]
