[package]
description = "Stateful load balancer custom-tailored for llama.cpp"
license-file = "LICENSE"
name = "paddler"
repository = "https://github.com/distantmagic/paddler"
version = "1.0.0"
edition = "2021"

[dependencies]
actix = "0.13.5"
actix-web = "4.9.0"
async-trait = "0.1.83"
bytes = "1.8.0"
clap = { version = "4.5.20", features = ["derive"] }
env_logger = "0.11.5"
futures = "0.3.31"
futures-util = { version = "0.3.31", features = ["tokio-io"] }
log = "0.4.22"
pingora = { version = "0.4.0", features = ["proxy"] }
reqwest = { version = "0.12.9", features = ["json", "stream"] }
serde = { version = "1.0.215", features = ["derive"] }
serde_json = "1.0.132"
thiserror = "2.0.3"
tokio = { version = "1.41.1", features = ["full"] }
tokio-stream = { version = "0.1.16", features = ["sync"] }
url = { version = "2.5.3", features = ["serde"] }
uuid = { version = "1.11.0", features = ["serde", "v4"] }
listeners = "0.2"

# ratatui dashboard deps
crossterm = { version = "0.28.1", features = ["event-stream"], optional = true }
ratatui = { version = "0.29.0", optional = true }

# statsd reporter deps
cadence = { version = "1.5.0", optional = true }

# web dashboard deps
askama = { version = "0.12.1", optional = true }
askama_actix = { version = "0.14.0", optional = true }
mime_guess = { version = "2.0.5", optional = true }
rust-embed = { version = "8.5.0", optional = true }
itertools = "0.13.0"
color-eyre = "0.6.3"
time = "0.3.36"
chrono = "0.4.38"
libc = "0.2.169"
mavec = "0.2.1"
throttle = "0.1.0"
debounce = "0.2.2"

# etcd deps
etcd-client = {version = "0.14.1", optional = true}
lazy_static = "1.5.0"
toml_edit = "0.22.24"
cucumber = "0.21.1"
httpmock = "0.7.0"
sysinfo = "0.34.2"
<<<<<<< HEAD
async-stream = "0.3.6"
=======
serial_test = { version = "3.2.0", features = ["file_locks"] }
>>>>>>> c6d0df01

[features]
default = ["statsd_reporter", "ratatui_dashboard"]
ratatui_dashboard = ["dep:crossterm", "dep:ratatui"]
statsd_reporter = ["dep:cadence"]
web_dashboard = ["dep:askama", "dep:askama_actix", "dep:mime_guess", "dep:rust-embed"]
etcd = ["dep:etcd-client"]

[profile.release]
lto = true
codegen-units = 1
strip = true
rpath = false
panic = "unwind"<|MERGE_RESOLUTION|>--- conflicted
+++ resolved
@@ -55,11 +55,6 @@
 cucumber = "0.21.1"
 httpmock = "0.7.0"
 sysinfo = "0.34.2"
-<<<<<<< HEAD
-async-stream = "0.3.6"
-=======
-serial_test = { version = "3.2.0", features = ["file_locks"] }
->>>>>>> c6d0df01
 
 [features]
 default = ["statsd_reporter", "ratatui_dashboard"]
